--- conflicted
+++ resolved
@@ -49,32 +49,27 @@
 	NewValue string `json:"newValue"`
 }
 
-<<<<<<< HEAD
-var changedEvent = &fftypes.FFIEvent{
-	FFIEventDefinition: fftypes.FFIEventDefinition{
-=======
 func newTestFFIEvent() *fftypes.FFIEvent {
 	return &fftypes.FFIEvent{
->>>>>>> ee435dd5
-		Name: "Changed",
-		Params: fftypes.FFIParams{
-			{
-				Name: "_from",
-				Type: "string",
-				Details: fftypes.Byteable(fftypes.JSONObject{
-					"type":    "address",
-					"indexed": true,
-				}.String()),
+		FFIEventDefinition: fftypes.FFIEventDefinition{
+			Name: "Changed",
+			Params: fftypes.FFIParams{
+				{
+					Name: "_from",
+					Type: "string",
+					Details: fftypes.Byteable(fftypes.JSONObject{
+						"type":    "address",
+						"indexed": true,
+					}.String()),
+				},
+				{
+					Name: "_value",
+					Type: "integer",
+					Details: fftypes.Byteable(fftypes.JSONObject{
+						"type": "uint256",
+					}.String()),
+				},
 			},
-			{
-				Name: "_value",
-				Type: "integer",
-				Details: fftypes.Byteable(fftypes.JSONObject{
-					"type": "uint256",
-				}.String()),
-			},
-<<<<<<< HEAD
-=======
 		},
 	}
 }
@@ -88,7 +83,6 @@
 		},
 		Events: []*fftypes.FFIEvent{
 			newTestFFIEvent(),
->>>>>>> ee435dd5
 		},
 	}
 }
