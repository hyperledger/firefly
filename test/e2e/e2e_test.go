// Copyright © 2021 Kaleido, Inc.
//
// SPDX-License-Identifier: Apache-2.0
//
// Licensed under the Apache License, Version 2.0 (the "License");
// you may not use this file except in compliance with the License.
// You may obtain a copy of the License at
//
//     http://www.apache.org/licenses/LICENSE-2.0
//
// Unless required by applicable law or agreed to in writing, software
// distributed under the License is distributed on an "AS IS" BASIS,
// WITHOUT WARRANTIES OR CONDITIONS OF ANY KIND, either express or implied.
// See the License for the specific language governing permissions and
// limitations under the License.

package e2e

import (
	"context"
	"crypto/rand"
	"crypto/sha256"
	"encoding/base64"
	"encoding/json"
	"fmt"
<<<<<<< HEAD
=======
	"image/png"
	"math/big"
>>>>>>> bce659a0
	"net/http"
	"net/url"
	"os"
	"testing"
	"time"

	"github.com/go-resty/resty/v2"
	"github.com/gorilla/websocket"
	"github.com/hyperledger/firefly/pkg/fftypes"
	"github.com/stretchr/testify/assert"
	"github.com/stretchr/testify/require"
)

type testState struct {
	startTime time.Time
	t         *testing.T
	client1   *resty.Client
	client2   *resty.Client
	ws1       *websocket.Conn
	ws2       *websocket.Conn
	org1      *fftypes.Organization
	org2      *fftypes.Organization
	done      func()
}

var widgetSchemaJSON = []byte(`{
	"$id": "https://example.com/widget.schema.json",
	"$schema": "https://json-schema.org/draft/2020-12/schema",
	"title": "Widget",
	"type": "object",
	"properties": {
		"id": {
			"type": "string",
			"description": "The unique identifier for the widget."
		},
		"name": {
			"type": "string",
			"description": "The person's last name."
		}
	},
	"additionalProperties": false
}`)

func pollForUp(t *testing.T, client *resty.Client) {
	var resp *resty.Response
	var err error
	for i := 0; i < 3; i++ {
		resp, err = GetNamespaces(client)
		if err == nil && resp.StatusCode() == 200 {
			break
		}
		time.Sleep(5 * time.Second)
	}
	require.NoError(t, err)
	assert.Equal(t, 200, resp.StatusCode())
}

func validateReceivedMessages(ts *testState, client *resty.Client, msgType fftypes.MessageType, txtype fftypes.TransactionType, count, idx int) fftypes.Byteable {
	var group *fftypes.Bytes32
	messages := GetMessages(ts.t, client, ts.startTime, msgType, 200)
	for i, message := range messages {
		ts.t.Logf("Message %d: %+v", i, *message)
		if group != nil {
			assert.Equal(ts.t, group.String(), message.Header.Group.String(), "All messages must be same group")
		}
		group = message.Header.Group
	}
	assert.Equal(ts.t, count, len(messages))
	assert.Equal(ts.t, txtype, (messages)[idx].Header.TxType)
	assert.Equal(ts.t, "default", (messages)[idx].Header.Namespace)
	assert.Equal(ts.t, fftypes.FFNameArray{"default"}, (messages)[idx].Header.Topics)

	data := GetData(ts.t, client, ts.startTime, 200)
	var msgData *fftypes.Data
	for i, d := range data {
		ts.t.Logf("Data %d: %+v", i, *d)
		if *d.ID == *messages[idx].Data[0].ID {
			msgData = d
		}
	}
	assert.NotNil(ts.t, msgData, "Found data with ID '%s'", messages[idx].Data[0].ID)
	if group == nil {
		assert.Equal(ts.t, 1, len(data))
	}

	assert.Equal(ts.t, "default", msgData.Namespace)
	expectedHash, err := msgData.CalcHash(context.Background())
	assert.NoError(ts.t, err)
	assert.Equal(ts.t, *expectedHash, *msgData.Hash)

	if msgData.Blob != nil {
		blob := GetBlob(ts.t, client, msgData, 200)
		assert.NotNil(ts.t, blob)
		var hash fftypes.Bytes32 = sha256.Sum256(blob)
		assert.Equal(ts.t, *msgData.Blob.Hash, hash)
	}

	return msgData.Value
}

func validateAccountBalances(t *testing.T, client *resty.Client, poolName, tokenIndex string, balances map[string]int64) {
	for key, balance := range balances {
		account := GetTokenAccount(t, client, poolName, tokenIndex, key)
		assert.Equal(t, "erc1155", account.Connector)
		assert.Equal(t, balance, account.Balance.Int().Int64())
	}
}

func beforeE2ETest(t *testing.T) *testState {
	stackFile := os.Getenv("STACK_FILE")
	if stackFile == "" {
		t.Fatal("STACK_FILE must be set")
	}

	stack, err := ReadStack(stackFile)
	assert.NoError(t, err)

	var authHeader1 http.Header
	var authHeader2 http.Header

	ts := &testState{
		t:         t,
		startTime: time.Now(),
		client1:   NewResty(t),
		client2:   NewResty(t),
	}

	httpProtocolClient1 := "http"
	websocketProtocolClient1 := "ws"
	httpProtocolClient2 := "http"
	websocketProtocolClient2 := "ws"
	if stack.Members[0].UseHTTPS {
		httpProtocolClient1 = "https"
		websocketProtocolClient1 = "wss"
	}
	if stack.Members[1].UseHTTPS {
		httpProtocolClient2 = "https"
		websocketProtocolClient2 = "wss"
	}
	ts.client1.SetHostURL(fmt.Sprintf("%s://%s:%d/api/v1", httpProtocolClient1, stack.Members[0].FireflyHostname, stack.Members[0].ExposedFireflyPort))
	ts.client2.SetHostURL(fmt.Sprintf("%s://%s:%d/api/v1", httpProtocolClient2, stack.Members[1].FireflyHostname, stack.Members[1].ExposedFireflyPort))

	if stack.Members[0].Username != "" && stack.Members[0].Password != "" {
		t.Log("Setting auth for user 1")
		ts.client1.SetBasicAuth(stack.Members[0].Username, stack.Members[0].Password)
		authHeader1 = http.Header{
			"Authorization": []string{fmt.Sprintf("Basic %s", base64.StdEncoding.EncodeToString([]byte(fmt.Sprintf("%s:%s", stack.Members[0].Username, stack.Members[0].Password))))},
		}
	}

	if stack.Members[1].Username != "" && stack.Members[1].Password != "" {
		t.Log("Setting auth for user 2")
		ts.client2.SetBasicAuth(stack.Members[1].Username, stack.Members[1].Password)
		authHeader2 = http.Header{
			"Authorization": []string{fmt.Sprintf("Basic %s", base64.StdEncoding.EncodeToString([]byte(fmt.Sprintf("%s:%s", stack.Members[1].Username, stack.Members[1].Password))))},
		}
	}

	t.Logf("Client 1: " + ts.client1.HostURL)
	t.Logf("Client 2: " + ts.client2.HostURL)
	pollForUp(t, ts.client1)
	pollForUp(t, ts.client2)

	for {
		orgsC1 := GetOrgs(t, ts.client1, 200)
		orgsC2 := GetOrgs(t, ts.client2, 200)
		if len(orgsC1) >= 2 && len(orgsC2) >= 2 {
			ts.org1 = orgsC1[0]
			ts.org2 = orgsC1[1]
			break
		}
		t.Logf("Waiting for 2 orgs to appear. Currently have: node1=%d node2=%d", len(orgsC1), len(orgsC2))
		time.Sleep(3 * time.Second)
	}

	eventNames := "message_confirmed|token_pool_confirmed|token_transfer_confirmed"
	queryString := fmt.Sprintf("namespace=default&ephemeral&autoack&filter.events=%s&changeevents=.*", eventNames)

	wsUrl1 := url.URL{
		Scheme:   websocketProtocolClient1,
		Host:     fmt.Sprintf("%s:%d", stack.Members[0].FireflyHostname, stack.Members[0].ExposedFireflyPort),
		Path:     "/ws",
		RawQuery: queryString,
	}
	wsUrl2 := url.URL{
		Scheme:   websocketProtocolClient2,
		Host:     fmt.Sprintf("%s:%d", stack.Members[1].FireflyHostname, stack.Members[1].ExposedFireflyPort),
		Path:     "/ws",
		RawQuery: queryString,
	}

	t.Logf("Websocket 1: " + wsUrl1.String())
	t.Logf("Websocket 2: " + wsUrl2.String())

	ts.ws1, _, err = websocket.DefaultDialer.Dial(wsUrl1.String(), authHeader1)
	if err != nil {
		t.Logf(err.Error())
	}
	require.NoError(t, err)

	ts.ws2, _, err = websocket.DefaultDialer.Dial(wsUrl2.String(), authHeader2)
	require.NoError(t, err)

	ts.done = func() {
		ts.ws1.Close()
		ts.ws2.Close()
		t.Log("WebSockets closed")
	}
	return ts
}

func wsReader(t *testing.T, conn *websocket.Conn) (chan *fftypes.EventDelivery, chan *fftypes.ChangeEvent) {
	events := make(chan *fftypes.EventDelivery, 100)
	changeEvents := make(chan *fftypes.ChangeEvent, 100)
	go func() {
		for {
			_, b, err := conn.ReadMessage()
			if err != nil {
				t.Logf("Websocket %s closing, error: %s", conn.RemoteAddr(), err)
				return
			}
			t.Logf("Websocket %s receive: %s", conn.RemoteAddr(), b)
			var wsa fftypes.WSClientActionBase
			err = json.Unmarshal(b, &wsa)
			assert.NoError(t, err)
			switch wsa.Type {
			case fftypes.WSClientActionChangeNotifcation:
				var wscn fftypes.WSChangeNotification
				err = json.Unmarshal(b, &wscn)
				assert.NoError(t, err)
				if err == nil {
					changeEvents <- wscn.ChangeEvent
				}
			default:
				var ed fftypes.EventDelivery
				err = json.Unmarshal(b, &ed)
				assert.NoError(t, err)
				if err == nil {
					events <- &ed
				}
			}
		}
	}()
	return events, changeEvents
<<<<<<< HEAD
=======
}

func TestE2EBroadcast(t *testing.T) {

	ts := beforeE2ETest(t)
	defer ts.done()

	received1, changes1 := wsReader(t, ts.ws1)
	received2, changes2 := wsReader(t, ts.ws2)

	var resp *resty.Response
	value := fftypes.Byteable(`"Hello"`)
	data := fftypes.DataRefOrValue{
		Value: value,
	}

	resp, err := BroadcastMessage(ts.client1, &data, false)
	require.NoError(t, err)
	assert.Equal(t, 202, resp.StatusCode())

	<-received1
	<-changes1 // also expect database change events
	val1 := validateReceivedMessages(ts, ts.client1, fftypes.MessageTypeBroadcast, fftypes.TransactionTypeBatchPin, 1, 0)
	assert.Equal(t, data.Value, val1)

	<-received2
	<-changes2 // also expect database change events
	val2 := validateReceivedMessages(ts, ts.client2, fftypes.MessageTypeBroadcast, fftypes.TransactionTypeBatchPin, 1, 0)
	assert.Equal(t, data.Value, val2)

}

func TestE2EPrivate(t *testing.T) {

	ts := beforeE2ETest(t)
	defer ts.done()

	received1, _ := wsReader(t, ts.ws1)
	received2, _ := wsReader(t, ts.ws2)

	var resp *resty.Response
	value := fftypes.Byteable(`"Hello"`)
	data := fftypes.DataRefOrValue{
		Value: value,
	}

	resp, err := PrivateMessage(t, ts.client1, &data, []string{
		ts.org1.Name,
		ts.org2.Name,
	}, "", fftypes.TransactionTypeBatchPin, false)
	require.NoError(t, err)
	assert.Equal(t, 202, resp.StatusCode())

	<-received1
	val1 := validateReceivedMessages(ts, ts.client1, fftypes.MessageTypePrivate, fftypes.TransactionTypeBatchPin, 1, 0)
	assert.Equal(t, data.Value, val1)

	<-received2
	val2 := validateReceivedMessages(ts, ts.client2, fftypes.MessageTypePrivate, fftypes.TransactionTypeBatchPin, 1, 0)
	assert.Equal(t, data.Value, val2)
}

func TestStrongDatatypesBroadcast(t *testing.T) {

	ts := beforeE2ETest(t)
	defer ts.done()

	var resp *resty.Response
	value := fftypes.Byteable(`"Hello"`)
	randVer, _ := rand.Int(rand.Reader, big.NewInt(100000000))
	version := fmt.Sprintf("0.0.%d", randVer.Int64())
	data := fftypes.DataRefOrValue{
		Value: value,
		Datatype: &fftypes.DatatypeRef{
			Name:    "widget",
			Version: version,
		},
	}

	// Should be rejected as datatype not known
	resp, err := BroadcastMessage(ts.client1, &data, true)
	require.NoError(t, err)
	assert.Equal(t, 400, resp.StatusCode())
	assert.Contains(t, resp.String(), "FF10195") // datatype not found

	dt := &fftypes.Datatype{
		Name:    "widget",
		Version: version,
		Value:   widgetSchemaJSON,
	}
	dt = CreateDatatype(t, ts.client1, dt, true)

	resp, err = BroadcastMessage(ts.client1, &data, true)
	require.NoError(t, err)
	assert.Equal(t, 400, resp.StatusCode())
	assert.Contains(t, resp.String(), "FF10198") // does not conform

	data.Value = fftypes.Byteable(`{
		"id": "widget12345",
		"name": "mywidget"
	}`)

	resp, err = BroadcastMessage(ts.client1, &data, true)
	require.NoError(t, err)
	assert.Equal(t, 200, resp.StatusCode())

}

func TestStrongDatatypesPrivate(t *testing.T) {

	ts := beforeE2ETest(t)
	defer ts.done()

	var resp *resty.Response
	value := fftypes.Byteable(`{"foo":"bar"}`)
	randVer, _ := rand.Int(rand.Reader, big.NewInt(100000000))
	version := fmt.Sprintf("0.0.%d", randVer.Int64())
	data := fftypes.DataRefOrValue{
		Value: value,
		Datatype: &fftypes.DatatypeRef{
			Name:    "widget",
			Version: version,
		},
	}

	// Should be rejected as datatype not known
	resp, err := PrivateMessage(t, ts.client1, &data, []string{
		ts.org1.Name,
		ts.org2.Name,
	}, "", fftypes.TransactionTypeBatchPin, true)
	require.NoError(t, err)
	assert.Equal(t, 400, resp.StatusCode())
	assert.Contains(t, resp.String(), "FF10195") // datatype not found

	dt := &fftypes.Datatype{
		Name:    "widget",
		Version: version,
		Value:   widgetSchemaJSON,
	}
	dt = CreateDatatype(t, ts.client1, dt, true)

	resp, err = PrivateMessage(t, ts.client1, &data, []string{
		ts.org1.Name,
		ts.org2.Name,
	}, "", fftypes.TransactionTypeBatchPin, false)
	require.NoError(t, err)
	assert.Equal(t, 400, resp.StatusCode())
	assert.Contains(t, resp.String(), "FF10198") // does not conform

	data.Value = fftypes.Byteable(`{
		"id": "widget12345",
		"name": "mywidget"
	}`)

	resp, err = PrivateMessage(t, ts.client1, &data, []string{
		ts.org1.Name,
		ts.org2.Name,
	}, "", fftypes.TransactionTypeBatchPin, true)
	require.NoError(t, err)
	assert.Equal(t, 200, resp.StatusCode())

}

func TestE2EBroadcastBlob(t *testing.T) {

	ts := beforeE2ETest(t)
	defer ts.done()

	received1, _ := wsReader(t, ts.ws1)
	received2, _ := wsReader(t, ts.ws2)

	var resp *resty.Response

	resp, err := BroadcastBlobMessage(t, ts.client1)
	require.NoError(t, err)
	assert.Equal(t, 202, resp.StatusCode())

	<-received1
	val1 := validateReceivedMessages(ts, ts.client1, fftypes.MessageTypeBroadcast, fftypes.TransactionTypeBatchPin, 1, 0)
	assert.Regexp(t, "myfile.txt", string(val1))

	<-received2
	val2 := validateReceivedMessages(ts, ts.client2, fftypes.MessageTypeBroadcast, fftypes.TransactionTypeBatchPin, 1, 0)
	assert.Regexp(t, "myfile.txt", string(val2))

}

func TestE2EPrivateBlobDatatypeTagged(t *testing.T) {

	ts := beforeE2ETest(t)
	defer ts.done()

	received1, _ := wsReader(t, ts.ws1)
	received2, _ := wsReader(t, ts.ws2)

	var resp *resty.Response

	resp, err := PrivateBlobMessageDatatypeTagged(t, ts.client1, []string{
		ts.org1.Name,
		ts.org2.Name,
	})
	require.NoError(t, err)
	assert.Equal(t, 202, resp.StatusCode())

	<-received1
	_ = validateReceivedMessages(ts, ts.client1, fftypes.MessageTypePrivate, fftypes.TransactionTypeBatchPin, 1, 0)

	<-received2
	_ = validateReceivedMessages(ts, ts.client2, fftypes.MessageTypePrivate, fftypes.TransactionTypeBatchPin, 1, 0)
}

func TestE2ETokenPool(t *testing.T) {

	ts := beforeE2ETest(t)
	defer ts.done()

	received1, _ := wsReader(t, ts.ws1)
	received2, _ := wsReader(t, ts.ws2)

	pools := GetTokenPools(t, ts.client1, time.Unix(0, 0))
	poolName := fmt.Sprintf("pool%d", len(pools))
	t.Logf("Pool name: %s", poolName)

	pool := &fftypes.TokenPool{
		Name: poolName,
		Type: fftypes.TokenTypeFungible,
	}
	CreateTokenPool(t, ts.client1, pool)

	<-received1
	pools = GetTokenPools(t, ts.client1, ts.startTime)
	assert.Equal(t, 1, len(pools))
	assert.Equal(t, "default", pools[0].Namespace)
	assert.Equal(t, "erc1155", pools[0].Connector)
	assert.Equal(t, poolName, pools[0].Name)
	assert.Equal(t, fftypes.TokenTypeFungible, pools[0].Type)

	<-received2
	pools = GetTokenPools(t, ts.client1, ts.startTime)
	assert.Equal(t, 1, len(pools))
	assert.Equal(t, "default", pools[0].Namespace)
	assert.Equal(t, "erc1155", pools[0].Connector)
	assert.Equal(t, poolName, pools[0].Name)
	assert.Equal(t, fftypes.TokenTypeFungible, pools[0].Type)

	transfer := &fftypes.TokenTransfer{}
	transfer.Amount.Int().SetInt64(1)
	MintTokens(t, ts.client1, poolName, transfer)

	<-received1
	transfers := GetTokenTransfers(t, ts.client1, poolName)
	assert.Equal(t, 1, len(transfers))
	assert.Equal(t, "erc1155", transfers[0].Connector)
	assert.Equal(t, fftypes.TokenTransferTypeMint, transfers[0].Type)
	assert.Equal(t, int64(1), transfers[0].Amount.Int().Int64())
	validateAccountBalances(t, ts.client1, poolName, "", map[string]int64{
		ts.org1.Identity: 1,
	})

	<-received2
	transfers = GetTokenTransfers(t, ts.client2, poolName)
	assert.Equal(t, 1, len(transfers))
	assert.Equal(t, "erc1155", transfers[0].Connector)
	assert.Equal(t, fftypes.TokenTransferTypeMint, transfers[0].Type)
	assert.Equal(t, int64(1), transfers[0].Amount.Int().Int64())
	validateAccountBalances(t, ts.client2, poolName, "", map[string]int64{
		ts.org1.Identity: 1,
	})

	transfer = &fftypes.TokenTransfer{
		To: ts.org2.Identity,
	}
	transfer.Amount.Int().SetInt64(1)
	TransferTokens(t, ts.client1, poolName, transfer)

	<-received1
	transfers = GetTokenTransfers(t, ts.client1, poolName)
	assert.Equal(t, 2, len(transfers))
	assert.Equal(t, "erc1155", transfers[0].Connector)
	assert.Equal(t, fftypes.TokenTransferTypeTransfer, transfers[0].Type)
	assert.Equal(t, int64(1), transfers[0].Amount.Int().Int64())
	validateAccountBalances(t, ts.client1, poolName, "", map[string]int64{
		ts.org1.Identity: 0,
		ts.org2.Identity: 1,
	})

	<-received2
	transfers = GetTokenTransfers(t, ts.client2, poolName)
	assert.Equal(t, 2, len(transfers))
	assert.Equal(t, "erc1155", transfers[0].Connector)
	assert.Equal(t, fftypes.TokenTransferTypeTransfer, transfers[0].Type)
	assert.Equal(t, int64(1), transfers[0].Amount.Int().Int64())
	validateAccountBalances(t, ts.client2, poolName, "", map[string]int64{
		ts.org1.Identity: 0,
		ts.org2.Identity: 1,
	})

	transfer = &fftypes.TokenTransfer{}
	transfer.Amount.Int().SetInt64(1)
	BurnTokens(t, ts.client2, poolName, transfer)

	<-received2
	transfers = GetTokenTransfers(t, ts.client2, poolName)
	assert.Equal(t, 3, len(transfers))
	assert.Equal(t, "erc1155", transfers[0].Connector)
	assert.Equal(t, fftypes.TokenTransferTypeBurn, transfers[0].Type)
	assert.Equal(t, int64(1), transfers[0].Amount.Int().Int64())
	validateAccountBalances(t, ts.client2, poolName, "", map[string]int64{
		ts.org1.Identity: 0,
		ts.org2.Identity: 0,
	})

	<-received1
	transfers = GetTokenTransfers(t, ts.client1, poolName)
	assert.Equal(t, 3, len(transfers))
	assert.Equal(t, "erc1155", transfers[0].Connector)
	assert.Equal(t, fftypes.TokenTransferTypeBurn, transfers[0].Type)
	assert.Equal(t, int64(1), transfers[0].Amount.Int().Int64())
	validateAccountBalances(t, ts.client1, poolName, "", map[string]int64{
		ts.org1.Identity: 0,
		ts.org2.Identity: 0,
	})
}

func TestE2EWebhookExchange(t *testing.T) {

	ts := beforeE2ETest(t)
	defer ts.done()

	received1, _ := wsReader(t, ts.ws1)
	received2, _ := wsReader(t, ts.ws2)

	subJSON := `{
		"transport": "webhooks",
		"namespace": "default",
		"name": "myhook",
		"options": {
			"withData": true,
			"url": "https://raw.githubusercontent.com/hyperledger/firefly/main/test/data/config/firefly.core.yaml",
			"reply": true,
			"replytag": "myreply",
			"method": "GET"
		},
		"filter": {
			"tag": "myrequest"
		}
	}`
	CleanupExistingSubscription(t, ts.client2, "default", "myhook")
	sub := CreateSubscription(t, ts.client2, subJSON, 201)
	assert.NotNil(t, sub.ID)

	data := fftypes.DataRefOrValue{
		Value: fftypes.Byteable(`{}`),
	}

	var resp *resty.Response
	resp, err := PrivateMessage(t, ts.client1, &data, []string{
		ts.org1.Name,
		ts.org2.Name,
	}, "myrequest", fftypes.TransactionTypeBatchPin, false)
	require.NoError(t, err)
	assert.Equal(t, 202, resp.StatusCode())

	<-received1 // request
	<-received2 // request

	<-received1 // reply
	val1 := validateReceivedMessages(ts, ts.client1, fftypes.MessageTypePrivate, fftypes.TransactionTypeBatchPin, 2, 0)
	assert.Equal(t, float64(200), val1.JSONObject()["status"])
	decoded1, err := base64.StdEncoding.DecodeString(val1.JSONObject().GetString("body"))
	assert.NoError(t, err)
	assert.Regexp(t, "Example YAML", string(decoded1))

	<-received2 // reply
	val2 := validateReceivedMessages(ts, ts.client1, fftypes.MessageTypePrivate, fftypes.TransactionTypeBatchPin, 2, 0)
	assert.Equal(t, float64(200), val2.JSONObject()["status"])
	decoded2, err := base64.StdEncoding.DecodeString(val2.JSONObject().GetString("body"))
	assert.NoError(t, err)
	assert.Regexp(t, "Example YAML", string(decoded2))
}

func TestE2EWebhookRequestReplyNoTx(t *testing.T) {

	ts := beforeE2ETest(t)
	defer ts.done()

	subJSON := `{
		"transport": "webhooks",
		"namespace": "default",
		"name": "myhook",
		"options": {
			"withData": true,
			"url": "https://github.com/hyperledger/firefly/raw/main/resources/ff-logo-32.png",
			"reply": true,
			"replytag": "myreply",
			"replytx": "none",
			"method": "GET"
		},
		"filter": {
			"tag": "myrequest"
		}
	}`
	CleanupExistingSubscription(t, ts.client2, "default", "myhook")
	sub := CreateSubscription(t, ts.client2, subJSON, 201)
	assert.NotNil(t, sub.ID)

	data := fftypes.DataRefOrValue{
		Value: fftypes.Byteable(`{}`),
	}

	reply := RequestReply(t, ts.client1, &data, []string{
		ts.org1.Name,
		ts.org2.Name,
	}, "myrequest", fftypes.TransactionTypeNone)
	assert.NotNil(t, reply)

	bodyData := reply.InlineData[0].Value.JSONObject().GetString("body")
	b, err := base64.StdEncoding.DecodeString(bodyData)
	assert.NoError(t, err)
	ffImg, err := png.Decode(bytes.NewReader(b))
	assert.NoError(t, err)

	// Verify we got the right data back by parsing it
	convertOptions := image2ascii.DefaultOptions
	convertOptions.FixedWidth = 100
	convertOptions.FixedHeight = 60
	convertOptions.Colored = false
	converter := image2ascii.NewImageConverter()
	str := converter.Image2ASCIIString(ffImg, &convertOptions)
	for _, s := range strings.Split(str, "\n") {
		if len(strings.TrimSpace(s)) > 0 {
			fmt.Println(s)
		}
	}

>>>>>>> bce659a0
}<|MERGE_RESOLUTION|>--- conflicted
+++ resolved
@@ -18,16 +18,10 @@
 
 import (
 	"context"
-	"crypto/rand"
 	"crypto/sha256"
 	"encoding/base64"
 	"encoding/json"
 	"fmt"
-<<<<<<< HEAD
-=======
-	"image/png"
-	"math/big"
->>>>>>> bce659a0
 	"net/http"
 	"net/url"
 	"os"
@@ -272,442 +266,4 @@
 		}
 	}()
 	return events, changeEvents
-<<<<<<< HEAD
-=======
-}
-
-func TestE2EBroadcast(t *testing.T) {
-
-	ts := beforeE2ETest(t)
-	defer ts.done()
-
-	received1, changes1 := wsReader(t, ts.ws1)
-	received2, changes2 := wsReader(t, ts.ws2)
-
-	var resp *resty.Response
-	value := fftypes.Byteable(`"Hello"`)
-	data := fftypes.DataRefOrValue{
-		Value: value,
-	}
-
-	resp, err := BroadcastMessage(ts.client1, &data, false)
-	require.NoError(t, err)
-	assert.Equal(t, 202, resp.StatusCode())
-
-	<-received1
-	<-changes1 // also expect database change events
-	val1 := validateReceivedMessages(ts, ts.client1, fftypes.MessageTypeBroadcast, fftypes.TransactionTypeBatchPin, 1, 0)
-	assert.Equal(t, data.Value, val1)
-
-	<-received2
-	<-changes2 // also expect database change events
-	val2 := validateReceivedMessages(ts, ts.client2, fftypes.MessageTypeBroadcast, fftypes.TransactionTypeBatchPin, 1, 0)
-	assert.Equal(t, data.Value, val2)
-
-}
-
-func TestE2EPrivate(t *testing.T) {
-
-	ts := beforeE2ETest(t)
-	defer ts.done()
-
-	received1, _ := wsReader(t, ts.ws1)
-	received2, _ := wsReader(t, ts.ws2)
-
-	var resp *resty.Response
-	value := fftypes.Byteable(`"Hello"`)
-	data := fftypes.DataRefOrValue{
-		Value: value,
-	}
-
-	resp, err := PrivateMessage(t, ts.client1, &data, []string{
-		ts.org1.Name,
-		ts.org2.Name,
-	}, "", fftypes.TransactionTypeBatchPin, false)
-	require.NoError(t, err)
-	assert.Equal(t, 202, resp.StatusCode())
-
-	<-received1
-	val1 := validateReceivedMessages(ts, ts.client1, fftypes.MessageTypePrivate, fftypes.TransactionTypeBatchPin, 1, 0)
-	assert.Equal(t, data.Value, val1)
-
-	<-received2
-	val2 := validateReceivedMessages(ts, ts.client2, fftypes.MessageTypePrivate, fftypes.TransactionTypeBatchPin, 1, 0)
-	assert.Equal(t, data.Value, val2)
-}
-
-func TestStrongDatatypesBroadcast(t *testing.T) {
-
-	ts := beforeE2ETest(t)
-	defer ts.done()
-
-	var resp *resty.Response
-	value := fftypes.Byteable(`"Hello"`)
-	randVer, _ := rand.Int(rand.Reader, big.NewInt(100000000))
-	version := fmt.Sprintf("0.0.%d", randVer.Int64())
-	data := fftypes.DataRefOrValue{
-		Value: value,
-		Datatype: &fftypes.DatatypeRef{
-			Name:    "widget",
-			Version: version,
-		},
-	}
-
-	// Should be rejected as datatype not known
-	resp, err := BroadcastMessage(ts.client1, &data, true)
-	require.NoError(t, err)
-	assert.Equal(t, 400, resp.StatusCode())
-	assert.Contains(t, resp.String(), "FF10195") // datatype not found
-
-	dt := &fftypes.Datatype{
-		Name:    "widget",
-		Version: version,
-		Value:   widgetSchemaJSON,
-	}
-	dt = CreateDatatype(t, ts.client1, dt, true)
-
-	resp, err = BroadcastMessage(ts.client1, &data, true)
-	require.NoError(t, err)
-	assert.Equal(t, 400, resp.StatusCode())
-	assert.Contains(t, resp.String(), "FF10198") // does not conform
-
-	data.Value = fftypes.Byteable(`{
-		"id": "widget12345",
-		"name": "mywidget"
-	}`)
-
-	resp, err = BroadcastMessage(ts.client1, &data, true)
-	require.NoError(t, err)
-	assert.Equal(t, 200, resp.StatusCode())
-
-}
-
-func TestStrongDatatypesPrivate(t *testing.T) {
-
-	ts := beforeE2ETest(t)
-	defer ts.done()
-
-	var resp *resty.Response
-	value := fftypes.Byteable(`{"foo":"bar"}`)
-	randVer, _ := rand.Int(rand.Reader, big.NewInt(100000000))
-	version := fmt.Sprintf("0.0.%d", randVer.Int64())
-	data := fftypes.DataRefOrValue{
-		Value: value,
-		Datatype: &fftypes.DatatypeRef{
-			Name:    "widget",
-			Version: version,
-		},
-	}
-
-	// Should be rejected as datatype not known
-	resp, err := PrivateMessage(t, ts.client1, &data, []string{
-		ts.org1.Name,
-		ts.org2.Name,
-	}, "", fftypes.TransactionTypeBatchPin, true)
-	require.NoError(t, err)
-	assert.Equal(t, 400, resp.StatusCode())
-	assert.Contains(t, resp.String(), "FF10195") // datatype not found
-
-	dt := &fftypes.Datatype{
-		Name:    "widget",
-		Version: version,
-		Value:   widgetSchemaJSON,
-	}
-	dt = CreateDatatype(t, ts.client1, dt, true)
-
-	resp, err = PrivateMessage(t, ts.client1, &data, []string{
-		ts.org1.Name,
-		ts.org2.Name,
-	}, "", fftypes.TransactionTypeBatchPin, false)
-	require.NoError(t, err)
-	assert.Equal(t, 400, resp.StatusCode())
-	assert.Contains(t, resp.String(), "FF10198") // does not conform
-
-	data.Value = fftypes.Byteable(`{
-		"id": "widget12345",
-		"name": "mywidget"
-	}`)
-
-	resp, err = PrivateMessage(t, ts.client1, &data, []string{
-		ts.org1.Name,
-		ts.org2.Name,
-	}, "", fftypes.TransactionTypeBatchPin, true)
-	require.NoError(t, err)
-	assert.Equal(t, 200, resp.StatusCode())
-
-}
-
-func TestE2EBroadcastBlob(t *testing.T) {
-
-	ts := beforeE2ETest(t)
-	defer ts.done()
-
-	received1, _ := wsReader(t, ts.ws1)
-	received2, _ := wsReader(t, ts.ws2)
-
-	var resp *resty.Response
-
-	resp, err := BroadcastBlobMessage(t, ts.client1)
-	require.NoError(t, err)
-	assert.Equal(t, 202, resp.StatusCode())
-
-	<-received1
-	val1 := validateReceivedMessages(ts, ts.client1, fftypes.MessageTypeBroadcast, fftypes.TransactionTypeBatchPin, 1, 0)
-	assert.Regexp(t, "myfile.txt", string(val1))
-
-	<-received2
-	val2 := validateReceivedMessages(ts, ts.client2, fftypes.MessageTypeBroadcast, fftypes.TransactionTypeBatchPin, 1, 0)
-	assert.Regexp(t, "myfile.txt", string(val2))
-
-}
-
-func TestE2EPrivateBlobDatatypeTagged(t *testing.T) {
-
-	ts := beforeE2ETest(t)
-	defer ts.done()
-
-	received1, _ := wsReader(t, ts.ws1)
-	received2, _ := wsReader(t, ts.ws2)
-
-	var resp *resty.Response
-
-	resp, err := PrivateBlobMessageDatatypeTagged(t, ts.client1, []string{
-		ts.org1.Name,
-		ts.org2.Name,
-	})
-	require.NoError(t, err)
-	assert.Equal(t, 202, resp.StatusCode())
-
-	<-received1
-	_ = validateReceivedMessages(ts, ts.client1, fftypes.MessageTypePrivate, fftypes.TransactionTypeBatchPin, 1, 0)
-
-	<-received2
-	_ = validateReceivedMessages(ts, ts.client2, fftypes.MessageTypePrivate, fftypes.TransactionTypeBatchPin, 1, 0)
-}
-
-func TestE2ETokenPool(t *testing.T) {
-
-	ts := beforeE2ETest(t)
-	defer ts.done()
-
-	received1, _ := wsReader(t, ts.ws1)
-	received2, _ := wsReader(t, ts.ws2)
-
-	pools := GetTokenPools(t, ts.client1, time.Unix(0, 0))
-	poolName := fmt.Sprintf("pool%d", len(pools))
-	t.Logf("Pool name: %s", poolName)
-
-	pool := &fftypes.TokenPool{
-		Name: poolName,
-		Type: fftypes.TokenTypeFungible,
-	}
-	CreateTokenPool(t, ts.client1, pool)
-
-	<-received1
-	pools = GetTokenPools(t, ts.client1, ts.startTime)
-	assert.Equal(t, 1, len(pools))
-	assert.Equal(t, "default", pools[0].Namespace)
-	assert.Equal(t, "erc1155", pools[0].Connector)
-	assert.Equal(t, poolName, pools[0].Name)
-	assert.Equal(t, fftypes.TokenTypeFungible, pools[0].Type)
-
-	<-received2
-	pools = GetTokenPools(t, ts.client1, ts.startTime)
-	assert.Equal(t, 1, len(pools))
-	assert.Equal(t, "default", pools[0].Namespace)
-	assert.Equal(t, "erc1155", pools[0].Connector)
-	assert.Equal(t, poolName, pools[0].Name)
-	assert.Equal(t, fftypes.TokenTypeFungible, pools[0].Type)
-
-	transfer := &fftypes.TokenTransfer{}
-	transfer.Amount.Int().SetInt64(1)
-	MintTokens(t, ts.client1, poolName, transfer)
-
-	<-received1
-	transfers := GetTokenTransfers(t, ts.client1, poolName)
-	assert.Equal(t, 1, len(transfers))
-	assert.Equal(t, "erc1155", transfers[0].Connector)
-	assert.Equal(t, fftypes.TokenTransferTypeMint, transfers[0].Type)
-	assert.Equal(t, int64(1), transfers[0].Amount.Int().Int64())
-	validateAccountBalances(t, ts.client1, poolName, "", map[string]int64{
-		ts.org1.Identity: 1,
-	})
-
-	<-received2
-	transfers = GetTokenTransfers(t, ts.client2, poolName)
-	assert.Equal(t, 1, len(transfers))
-	assert.Equal(t, "erc1155", transfers[0].Connector)
-	assert.Equal(t, fftypes.TokenTransferTypeMint, transfers[0].Type)
-	assert.Equal(t, int64(1), transfers[0].Amount.Int().Int64())
-	validateAccountBalances(t, ts.client2, poolName, "", map[string]int64{
-		ts.org1.Identity: 1,
-	})
-
-	transfer = &fftypes.TokenTransfer{
-		To: ts.org2.Identity,
-	}
-	transfer.Amount.Int().SetInt64(1)
-	TransferTokens(t, ts.client1, poolName, transfer)
-
-	<-received1
-	transfers = GetTokenTransfers(t, ts.client1, poolName)
-	assert.Equal(t, 2, len(transfers))
-	assert.Equal(t, "erc1155", transfers[0].Connector)
-	assert.Equal(t, fftypes.TokenTransferTypeTransfer, transfers[0].Type)
-	assert.Equal(t, int64(1), transfers[0].Amount.Int().Int64())
-	validateAccountBalances(t, ts.client1, poolName, "", map[string]int64{
-		ts.org1.Identity: 0,
-		ts.org2.Identity: 1,
-	})
-
-	<-received2
-	transfers = GetTokenTransfers(t, ts.client2, poolName)
-	assert.Equal(t, 2, len(transfers))
-	assert.Equal(t, "erc1155", transfers[0].Connector)
-	assert.Equal(t, fftypes.TokenTransferTypeTransfer, transfers[0].Type)
-	assert.Equal(t, int64(1), transfers[0].Amount.Int().Int64())
-	validateAccountBalances(t, ts.client2, poolName, "", map[string]int64{
-		ts.org1.Identity: 0,
-		ts.org2.Identity: 1,
-	})
-
-	transfer = &fftypes.TokenTransfer{}
-	transfer.Amount.Int().SetInt64(1)
-	BurnTokens(t, ts.client2, poolName, transfer)
-
-	<-received2
-	transfers = GetTokenTransfers(t, ts.client2, poolName)
-	assert.Equal(t, 3, len(transfers))
-	assert.Equal(t, "erc1155", transfers[0].Connector)
-	assert.Equal(t, fftypes.TokenTransferTypeBurn, transfers[0].Type)
-	assert.Equal(t, int64(1), transfers[0].Amount.Int().Int64())
-	validateAccountBalances(t, ts.client2, poolName, "", map[string]int64{
-		ts.org1.Identity: 0,
-		ts.org2.Identity: 0,
-	})
-
-	<-received1
-	transfers = GetTokenTransfers(t, ts.client1, poolName)
-	assert.Equal(t, 3, len(transfers))
-	assert.Equal(t, "erc1155", transfers[0].Connector)
-	assert.Equal(t, fftypes.TokenTransferTypeBurn, transfers[0].Type)
-	assert.Equal(t, int64(1), transfers[0].Amount.Int().Int64())
-	validateAccountBalances(t, ts.client1, poolName, "", map[string]int64{
-		ts.org1.Identity: 0,
-		ts.org2.Identity: 0,
-	})
-}
-
-func TestE2EWebhookExchange(t *testing.T) {
-
-	ts := beforeE2ETest(t)
-	defer ts.done()
-
-	received1, _ := wsReader(t, ts.ws1)
-	received2, _ := wsReader(t, ts.ws2)
-
-	subJSON := `{
-		"transport": "webhooks",
-		"namespace": "default",
-		"name": "myhook",
-		"options": {
-			"withData": true,
-			"url": "https://raw.githubusercontent.com/hyperledger/firefly/main/test/data/config/firefly.core.yaml",
-			"reply": true,
-			"replytag": "myreply",
-			"method": "GET"
-		},
-		"filter": {
-			"tag": "myrequest"
-		}
-	}`
-	CleanupExistingSubscription(t, ts.client2, "default", "myhook")
-	sub := CreateSubscription(t, ts.client2, subJSON, 201)
-	assert.NotNil(t, sub.ID)
-
-	data := fftypes.DataRefOrValue{
-		Value: fftypes.Byteable(`{}`),
-	}
-
-	var resp *resty.Response
-	resp, err := PrivateMessage(t, ts.client1, &data, []string{
-		ts.org1.Name,
-		ts.org2.Name,
-	}, "myrequest", fftypes.TransactionTypeBatchPin, false)
-	require.NoError(t, err)
-	assert.Equal(t, 202, resp.StatusCode())
-
-	<-received1 // request
-	<-received2 // request
-
-	<-received1 // reply
-	val1 := validateReceivedMessages(ts, ts.client1, fftypes.MessageTypePrivate, fftypes.TransactionTypeBatchPin, 2, 0)
-	assert.Equal(t, float64(200), val1.JSONObject()["status"])
-	decoded1, err := base64.StdEncoding.DecodeString(val1.JSONObject().GetString("body"))
-	assert.NoError(t, err)
-	assert.Regexp(t, "Example YAML", string(decoded1))
-
-	<-received2 // reply
-	val2 := validateReceivedMessages(ts, ts.client1, fftypes.MessageTypePrivate, fftypes.TransactionTypeBatchPin, 2, 0)
-	assert.Equal(t, float64(200), val2.JSONObject()["status"])
-	decoded2, err := base64.StdEncoding.DecodeString(val2.JSONObject().GetString("body"))
-	assert.NoError(t, err)
-	assert.Regexp(t, "Example YAML", string(decoded2))
-}
-
-func TestE2EWebhookRequestReplyNoTx(t *testing.T) {
-
-	ts := beforeE2ETest(t)
-	defer ts.done()
-
-	subJSON := `{
-		"transport": "webhooks",
-		"namespace": "default",
-		"name": "myhook",
-		"options": {
-			"withData": true,
-			"url": "https://github.com/hyperledger/firefly/raw/main/resources/ff-logo-32.png",
-			"reply": true,
-			"replytag": "myreply",
-			"replytx": "none",
-			"method": "GET"
-		},
-		"filter": {
-			"tag": "myrequest"
-		}
-	}`
-	CleanupExistingSubscription(t, ts.client2, "default", "myhook")
-	sub := CreateSubscription(t, ts.client2, subJSON, 201)
-	assert.NotNil(t, sub.ID)
-
-	data := fftypes.DataRefOrValue{
-		Value: fftypes.Byteable(`{}`),
-	}
-
-	reply := RequestReply(t, ts.client1, &data, []string{
-		ts.org1.Name,
-		ts.org2.Name,
-	}, "myrequest", fftypes.TransactionTypeNone)
-	assert.NotNil(t, reply)
-
-	bodyData := reply.InlineData[0].Value.JSONObject().GetString("body")
-	b, err := base64.StdEncoding.DecodeString(bodyData)
-	assert.NoError(t, err)
-	ffImg, err := png.Decode(bytes.NewReader(b))
-	assert.NoError(t, err)
-
-	// Verify we got the right data back by parsing it
-	convertOptions := image2ascii.DefaultOptions
-	convertOptions.FixedWidth = 100
-	convertOptions.FixedHeight = 60
-	convertOptions.Colored = false
-	converter := image2ascii.NewImageConverter()
-	str := converter.Image2ASCIIString(ffImg, &convertOptions)
-	for _, s := range strings.Split(str, "\n") {
-		if len(strings.TrimSpace(s)) > 0 {
-			fmt.Println(s)
-		}
-	}
-
->>>>>>> bce659a0
 }