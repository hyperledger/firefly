module github.com/hyperledger/firefly/custompin_sample

go 1.21

require (
	github.com/hyperledger/fabric-chaincode-go v0.0.0-20240124143825-7dec3c7e7d45
	github.com/hyperledger/fabric-contract-api-go v1.2.2
	github.com/hyperledger/fabric-protos-go v0.3.3
	github.com/stretchr/testify v1.8.4
	google.golang.org/protobuf v1.32.0
)

require (
	github.com/davecgh/go-spew v1.1.1 // indirect
	github.com/go-openapi/jsonpointer v0.20.2 // indirect
	github.com/go-openapi/jsonreference v0.20.4 // indirect
	github.com/go-openapi/spec v0.20.14 // indirect
	github.com/go-openapi/swag v0.22.9 // indirect
	github.com/gobuffalo/envy v1.10.2 // indirect
	github.com/gobuffalo/packd v1.0.2 // indirect
	github.com/gobuffalo/packr v1.30.1 // indirect
	github.com/joho/godotenv v1.5.1 // indirect
<<<<<<< HEAD
	github.com/josharian/intern v1.0.0 // indirect
=======
>>>>>>> 3d19baec
	github.com/mailru/easyjson v0.7.7 // indirect
	github.com/pmezard/go-difflib v1.0.0 // indirect
	github.com/rogpeppe/go-internal v1.12.0 // indirect
	github.com/xeipuuv/gojsonpointer v0.0.0-20190905194746-02993c407bfb // indirect
	github.com/xeipuuv/gojsonreference v0.0.0-20180127040603-bd5ef7bd5415 // indirect
	github.com/xeipuuv/gojsonschema v1.2.0 // indirect
<<<<<<< HEAD
	golang.org/x/mod v0.14.0 // indirect
	golang.org/x/net v0.20.0 // indirect
	golang.org/x/sys v0.16.0 // indirect
	golang.org/x/text v0.14.0 // indirect
	google.golang.org/genproto/googleapis/rpc v0.0.0-20240125205218-1f4bbc51befe // indirect
	google.golang.org/grpc v1.61.0 // indirect
	gopkg.in/yaml.v3 v3.0.1 // indirect
)

require github.com/golang/protobuf v1.5.3
=======
	golang.org/x/net v0.20.0 // indirect
	golang.org/x/sys v0.16.0 // indirect
	golang.org/x/text v0.14.0 // indirect
	google.golang.org/grpc v1.61.0 // indirect
)

require (
	github.com/golang/protobuf v1.5.3
	github.com/josharian/intern v1.0.0 // indirect
	golang.org/x/mod v0.14.0 // indirect
	google.golang.org/genproto/googleapis/rpc v0.0.0-20240125205218-1f4bbc51befe // indirect
	gopkg.in/yaml.v3 v3.0.1 // indirect
)
>>>>>>> 3d19baec
<|MERGE_RESOLUTION|>--- conflicted
+++ resolved
@@ -20,28 +20,12 @@
 	github.com/gobuffalo/packd v1.0.2 // indirect
 	github.com/gobuffalo/packr v1.30.1 // indirect
 	github.com/joho/godotenv v1.5.1 // indirect
-<<<<<<< HEAD
-	github.com/josharian/intern v1.0.0 // indirect
-=======
->>>>>>> 3d19baec
 	github.com/mailru/easyjson v0.7.7 // indirect
 	github.com/pmezard/go-difflib v1.0.0 // indirect
 	github.com/rogpeppe/go-internal v1.12.0 // indirect
 	github.com/xeipuuv/gojsonpointer v0.0.0-20190905194746-02993c407bfb // indirect
 	github.com/xeipuuv/gojsonreference v0.0.0-20180127040603-bd5ef7bd5415 // indirect
 	github.com/xeipuuv/gojsonschema v1.2.0 // indirect
-<<<<<<< HEAD
-	golang.org/x/mod v0.14.0 // indirect
-	golang.org/x/net v0.20.0 // indirect
-	golang.org/x/sys v0.16.0 // indirect
-	golang.org/x/text v0.14.0 // indirect
-	google.golang.org/genproto/googleapis/rpc v0.0.0-20240125205218-1f4bbc51befe // indirect
-	google.golang.org/grpc v1.61.0 // indirect
-	gopkg.in/yaml.v3 v3.0.1 // indirect
-)
-
-require github.com/golang/protobuf v1.5.3
-=======
 	golang.org/x/net v0.20.0 // indirect
 	golang.org/x/sys v0.16.0 // indirect
 	golang.org/x/text v0.14.0 // indirect
@@ -54,5 +38,4 @@
 	golang.org/x/mod v0.14.0 // indirect
 	google.golang.org/genproto/googleapis/rpc v0.0.0-20240125205218-1f4bbc51befe // indirect
 	gopkg.in/yaml.v3 v3.0.1 // indirect
-)
->>>>>>> 3d19baec
+)