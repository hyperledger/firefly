--- conflicted
+++ resolved
@@ -1,11 +1,8 @@
 import Datastore from 'nedb-promises';
 import path from 'path';
 import { databaseCollectionName, IDatabaseProvider } from '../../lib/interfaces';
-<<<<<<< HEAD
 import RequestError from '../../lib/request-error';
-=======
 import { constants, databaseCollectionIndexes } from '../../lib/utils';
->>>>>>> e0075004
 
 const projection = { _id: 0 };
 let collections: { [name: string]: Datastore } = {};
