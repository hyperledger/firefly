#!/bin/bash

# Copyright © 2022 Kaleido, Inc.
#
# SPDX-License-Identifier: Apache-2.0
#
# Licensed under the Apache License, Version 2.0 (the "License");
# you may not use this file except in compliance with the License.
# You may obtain a copy of the License at
#
#     http://www.apache.org/licenses/LICENSE-2.0
#
# Unless required by applicable law or agreed to in writing, software
# distributed under the License is distributed on an "AS IS" BASIS,
# WITHOUT WARRANTIES OR CONDITIONS OF ANY KIND, either express or implied.
# See the License for the specific language governing permissions and
# limitations under the License.

<<<<<<< HEAD
set -e
=======
handle_error() {
    docker buildx rm firefly --keep-state
    exit 1
}
trap handle_error ERR

>>>>>>> 3d19baec
echo $@

if [[ ! -x `which jq` ]]; then echo "Please install \"jq\" to continue"; exit 1; fi

FIREFLY_BUILDER_TAG=$(cat manifest.json | jq -r '.build."firefly-builder".image')
FABRIC_BUILDER_TAG=$(cat manifest.json | jq -r '.build."fabric-builder".image')
FABRIC_BUILDER_PLATFORM=$(cat manifest.json | jq -r '.build."fabric-builder".platform')
SOLIDITY_BUILDER_TAG=$(cat manifest.json | jq -r '.build."solidity-builder".image')
BASE_TAG=$(cat manifest.json | jq -r '.build.base.image')
UI_TAG=$(cat manifest.json | jq -r '.ui.tag')
UI_RELEASE=$(cat manifest.json | jq -r '.ui.release')

echo FIREFLY_BUILDER_TAG=$FIREFLY_BUILDER_TAG
echo FABRIC_BUILDER_TAG=$FABRIC_BUILDER_TAG
echo FABRIC_BUILDER_PLATFORM=$FABRIC_BUILDER_PLATFORM
echo SOLIDITY_BUILDER_TAG=$SOLIDITY_BUILDER_TAG
echo BASE_TAG=$BASE_TAG
echo UI_TAG=$UI_TAG
echo UI_RELEASE=$UI_RELEASE
echo BUILD_VERSION=$BUILD_VERSION
echo GIT_REF=$GIT_REF

docker buildx create --name firefly --use
docker buildx build \
    -t hyperledger/firefly \
    --build-arg FIREFLY_BUILDER_TAG=$FIREFLY_BUILDER_TAG \
    --build-arg FABRIC_BUILDER_TAG=$FABRIC_BUILDER_TAG \
    --build-arg FABRIC_BUILDER_PLATFORM=$FABRIC_BUILDER_PLATFORM \
    --build-arg SOLIDITY_BUILDER_TAG=$SOLIDITY_BUILDER_TAG \
    --build-arg BASE_TAG=$BASE_TAG \
    --build-arg UI_TAG=$UI_TAG \
    --build-arg UI_RELEASE=$UI_RELEASE \
    --build-arg BUILD_VERSION=$BUILD_VERSION \
    --build-arg GIT_REF=$GIT_REF \
    $@ \
    .<|MERGE_RESOLUTION|>--- conflicted
+++ resolved
@@ -16,16 +16,13 @@
 # See the License for the specific language governing permissions and
 # limitations under the License.
 
-<<<<<<< HEAD
-set -e
-=======
 handle_error() {
     docker buildx rm firefly --keep-state
     exit 1
 }
 trap handle_error ERR
 
->>>>>>> 3d19baec
+set -e
 echo $@
 
 if [[ ! -x `which jq` ]]; then echo "Please install \"jq\" to continue"; exit 1; fi
