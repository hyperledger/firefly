--- conflicted
+++ resolved
@@ -4,7 +4,6 @@
   ],
   "go.lintTool": "golangci-lint",
   "cSpell.words": [
-<<<<<<< HEAD
     "Debugf",
     "ffenum",
     "ffexcludeinput",
@@ -12,7 +11,6 @@
     "Tracef",
     "upgrader",
     "Warnf"
-=======
     "ccache",
     "Debugf",
     "fftypes",
@@ -23,7 +21,6 @@
     "ffenum",
     "fftypes",
     "hyperledger"
->>>>>>> 62d4824b
   ],
   "go.testTimeout": "10s"
 }