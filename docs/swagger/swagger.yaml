--- conflicted
+++ resolved
@@ -8802,7 +8802,7 @@
                       enum:
                       - blockchain_batch_pin
                       - blockchain_invoke
-                      - publicstorage_batch_broadcast
+                      - sharedstorage_batch_broadcast
                       - dataexchange_batch_send
                       - dataexchange_blob_send
                       - token_create_pool
@@ -8968,22 +8968,11 @@
                       type: string
                     type:
                       enum:
-<<<<<<< HEAD
-                      - blockchain_batch_pin
-                      - blockchain_invoke
-                      - sharedstorage_batch_broadcast
-                      - dataexchange_batch_send
-                      - dataexchange_blob_send
-                      - token_create_pool
-                      - token_activate_pool
-                      - token_transfer
-=======
                       - ethereum_address
                       - fabric_msp_id
                       - dx_peer_id
                       type: string
                     value:
->>>>>>> 4c29266e
                       type: string
                   type: object
                 type: array
