--- conflicted
+++ resolved
@@ -5935,7 +5935,7 @@
                     enum:
                     - blockchain_batch_pin
                     - blockchain_invoke
-                    - publicstorage_batch_broadcast
+                    - sharedstorage_batch_broadcast
                     - dataexchange_batch_send
                     - dataexchange_blob_send
                     - token_create_pool
@@ -8874,6 +8874,7 @@
                       type: object
                     plugin:
                       type: string
+                    retry: {}
                     status:
                       type: string
                     tx: {}
@@ -9045,18 +9046,6 @@
                     identity: {}
                     namespace:
                       type: string
-<<<<<<< HEAD
-                    output:
-                      additionalProperties: {}
-                      type: object
-                    plugin:
-                      type: string
-                    retry: {}
-                    status:
-                      type: string
-                    tx: {}
-=======
->>>>>>> f072de48
                     type:
                       enum:
                       - ethereum_address
