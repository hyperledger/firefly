--- conflicted
+++ resolved
@@ -12,11 +12,13 @@
 
 Find answers to the most commonly asked FireFly questions.
 
-<<<<<<< HEAD
-This content is coming soon and will be guided by community interactions via Discord, meetups, webinars and other technical forums.
+## How does FireFly enable multi-chain applications?
+FireFly is designed as a loosely coupled microservice architecture with highly pluggable components. Together, these services abstract away much of the complex blockchain functionality (such as data exchange, private messaging, common token functionality, etc) so that application developers can focus on building innovative Web3 applications. There isn't an out of the box bridge, but 
 
-If you have immediate questions please don't hesitate to reach out to us on the [Hyperledger Discord](https://discord.gg/hyperledger) in the `#firefly` channel.
-=======
+<!-- We can reconnect for sure.  Think of FireFly as a rich orchestration layer that actually sits above your blockchain.  It helps abstract really important things like private data exchange, messaging, broadcasts, token interfaces, smart contract interfaces, events, etc...  It's a loosely coupled microservice architecture with highly pluggable components (bring your own database or PKI material).
+
+So you can liken FireFly to something analogous to an organizational Gateway that integrates with your critical systems and existing stack.  So you could run a collection of FF instances across a consortium or company and pretty easily facilitate cross-chain functionality or basic interop.  There isn't a bridge out of the box, but it's really easy to listen to Blockchain A and then react on Blockchain B, for example. -->
+
 ## 📜 How do I deploy smart contracts?
 In order to interact with a smart contract on a public or private Ethereum chain you need to first deploy it to the chain. Deployment means that you've sent a transaction with the compiled source code to the chain without a specified recipient and received a contract address that you and others on the network can use to interact with your contract.
 
@@ -30,7 +32,6 @@
 
 For additional information about Smart Contracts, please see the official [Ethereum.org documentation](https://ethereum.org/en/developers/docs/smart-contracts/)
 
-
 ## 🦊 Can I connect FireFly to MetaMask?
 Yes! In order to do this, you'll want to set up a FireFly stack and deploy an ERC-20 or ERC-721 contract to the chain (see the FAQ above on how to deploy a smart contract). 
 
@@ -42,6 +43,4 @@
 Once all of these are done, you can send/receive tokens from FireFly nodes to any wallet address!
 
 ## 🚀 Connect with us on Discord
-If your question isn't answered here or if you have immediate questions please don't hesitate to reach out to us on Discord in the `firefly` channel:
-[https://discord.gg/hyperledger](https://discord.gg/hyperledger)
->>>>>>> 671de16c
+If your question isn't answered here or if you have immediate questions please don't hesitate to reach out to us on Discord in the `firefly` channel: