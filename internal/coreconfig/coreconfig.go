--- conflicted
+++ resolved
@@ -226,15 +226,11 @@
 	NamespacesDefault = ffc("namespaces.default")
 	// NamespacesPredefined is a list of namespaces to ensure exists, without requiring a broadcast from the network
 	NamespacesPredefined = ffc("namespaces.predefined")
-<<<<<<< HEAD
-	// NodeName is the short name for the node
-=======
 	// NamespaceCacheSize cache size for namespaces
 	NamespaceCacheSize = ffc("namespaces.cache.size")
 	// NamespaceCacheTTL cache time-to-live for namespaces
 	NamespaceCacheTTL = ffc("namespaces.cache.ttl")
-	// NodeName is a description for the node
->>>>>>> d05ff8fb
+	// NodeName is the short name for the node
 	NodeName = ffc("node.name")
 	// NodeDescription is a description for the node
 	NodeDescription = ffc("node.description")
