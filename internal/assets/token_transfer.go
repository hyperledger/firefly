// Copyright © 2021 Kaleido, Inc.
//
// SPDX-License-Identifier: Apache-2.0
//
// Licensed under the Apache License, Version 2.0 (the "License");
// you may not use this file except in compliance with the License.
// You may obtain a copy of the License at
//
//     http://www.apache.org/licenses/LICENSE-2.0
//
// Unless required by applicable law or agreed to in writing, software
// distributed under the License is distributed on an "AS IS" BASIS,
// WITHOUT WARRANTIES OR CONDITIONS OF ANY KIND, either express or implied.
// See the License for the specific language governing permissions and
// limitations under the License.

package assets

import (
	"context"
	"fmt"

	"github.com/hyperledger/firefly/internal/i18n"
	"github.com/hyperledger/firefly/internal/sysmessaging"
	"github.com/hyperledger/firefly/internal/txcommon"
	"github.com/hyperledger/firefly/pkg/database"
	"github.com/hyperledger/firefly/pkg/fftypes"
)

func (am *assetManager) GetTokenTransfers(ctx context.Context, ns string, filter database.AndFilter) ([]*fftypes.TokenTransfer, *database.FilterResult, error) {
	return am.database.GetTokenTransfers(ctx, am.scopeNS(ns, filter))
}

func (am *assetManager) GetTokenTransferByID(ctx context.Context, ns, id string) (*fftypes.TokenTransfer, error) {
	transferID, err := fftypes.ParseUUID(ctx, id)
	if err != nil {
		return nil, err
	}

	return am.database.GetTokenTransfer(ctx, transferID)
}

func (am *assetManager) GetTokenTransfersByPool(ctx context.Context, ns, connector, name string, filter database.AndFilter) ([]*fftypes.TokenTransfer, *database.FilterResult, error) {
	pool, err := am.GetTokenPool(ctx, ns, connector, name)
	if err != nil {
		return nil, nil, err
	}
	return am.database.GetTokenTransfers(ctx, filter.Condition(filter.Builder().Eq("poolprotocolid", pool.ProtocolID)))
}

func (am *assetManager) NewTransfer(ns, connector, poolName string, transfer *fftypes.TokenTransferInput) sysmessaging.MessageSender {
	sender := &transferSender{
		mgr:       am,
		namespace: ns,
		connector: connector,
		poolName:  poolName,
		transfer:  transfer,
	}
	sender.setDefaults()
	return sender
}

type transferSender struct {
	mgr       *assetManager
	namespace string
	connector string
	poolName  string
	transfer  *fftypes.TokenTransferInput
	resolved  bool
}

// sendMethod is the specific operation requested of the transferSender.
// To minimize duplication and group database operations, there is a single internal flow with subtle differences for each method.
type sendMethod int

const (
	// methodPrepare requests that the transfer be validated and prepared, but not sent (i.e. no database writes are performed)
	methodPrepare sendMethod = iota
	// methodSend requests that the transfer be sent to the blockchain, but does not wait for confirmation
	methodSend
	// methodSendAndWait requests that the transfer be sent and waits until it is confirmed by the blockchain
	methodSendAndWait
)

func (s *transferSender) Prepare(ctx context.Context) error {
	return s.resolveAndSend(ctx, methodPrepare)
}

func (s *transferSender) Send(ctx context.Context) error {
	return s.resolveAndSend(ctx, methodSend)
}

func (s *transferSender) SendAndWait(ctx context.Context) error {
	return s.resolveAndSend(ctx, methodSendAndWait)
}

func (s *transferSender) setDefaults() {
	s.transfer.LocalID = fftypes.NewUUID()
	s.transfer.Connector = s.connector
}

func (am *assetManager) MintTokens(ctx context.Context, ns, connector, poolName string, transfer *fftypes.TokenTransferInput, waitConfirm bool) (out *fftypes.TokenTransfer, err error) {
	transfer.Type = fftypes.TokenTransferTypeMint
	if transfer.Key == "" {
		org, err := am.identity.GetLocalOrganization(ctx)
		if err != nil {
			return nil, err
		}
		transfer.Key = org.Identity
	}
	transfer.From = ""
	if transfer.To == "" {
		transfer.To = transfer.Key
	}

	sender := am.NewTransfer(ns, connector, poolName, transfer)
	if waitConfirm {
		err = sender.SendAndWait(ctx)
	} else {
		err = sender.Send(ctx)
	}
	return &transfer.TokenTransfer, err
}

func (am *assetManager) BurnTokens(ctx context.Context, ns, connector, poolName string, transfer *fftypes.TokenTransferInput, waitConfirm bool) (out *fftypes.TokenTransfer, err error) {
	transfer.Type = fftypes.TokenTransferTypeBurn
	if transfer.Key == "" {
		org, err := am.identity.GetLocalOrganization(ctx)
		if err != nil {
			return nil, err
		}
		transfer.Key = org.Identity
	}
	if transfer.From == "" {
		transfer.From = transfer.Key
	}
	transfer.To = ""

	sender := am.NewTransfer(ns, connector, poolName, transfer)
	if waitConfirm {
		err = sender.SendAndWait(ctx)
	} else {
		err = sender.Send(ctx)
	}
	return &transfer.TokenTransfer, err
}

func (am *assetManager) TransferTokens(ctx context.Context, ns, connector, poolName string, transfer *fftypes.TokenTransferInput, waitConfirm bool) (out *fftypes.TokenTransfer, err error) {
	transfer.Type = fftypes.TokenTransferTypeTransfer
	if transfer.Key == "" {
		org, err := am.identity.GetLocalOrganization(ctx)
		if err != nil {
			return nil, err
		}
		transfer.Key = org.Identity
	}
	if transfer.From == "" {
		transfer.From = transfer.Key
	}
	if transfer.To == "" {
		transfer.To = transfer.Key
	}
	if transfer.From == transfer.To {
		return nil, i18n.NewError(ctx, i18n.MsgCannotTransferToSelf)
	}

	sender := am.NewTransfer(ns, connector, poolName, transfer)
	if waitConfirm {
		err = sender.SendAndWait(ctx)
	} else {
		err = sender.Send(ctx)
	}
	return &transfer.TokenTransfer, err
}

func (s *transferSender) resolveAndSend(ctx context.Context, method sendMethod) (err error) {
	if !s.resolved {
		if err = s.resolve(ctx); err != nil {
			return err
		}
		s.resolved = true
	}

	if method == methodSendAndWait && s.transfer.Message != nil {
		// Begin waiting for the message, and trigger the transfer.
		// A successful transfer will trigger the message via the event handler, so we can wait for it all to complete.
		_, err := s.mgr.syncasync.WaitForMessage(ctx, s.namespace, s.transfer.Message.Header.ID, func(ctx context.Context) error {
			return s.sendInternal(ctx, methodSendAndWait)
		})
		return err
	}

	return s.sendInternal(ctx, method)
}

func (s *transferSender) resolve(ctx context.Context) error {
	// Resolve the attached message
	if s.transfer.Message != nil {
		sender, err := s.buildTransferMessage(ctx, s.namespace, s.transfer.Message)
		if err != nil {
			return err
		}
		if err = sender.Prepare(ctx); err != nil {
			return err
		}
		s.transfer.MessageHash = s.transfer.Message.Hash
	}
	return nil
}

func (s *transferSender) sendInternal(ctx context.Context, method sendMethod) error {
	if method == methodSendAndWait {
		out, err := s.mgr.syncasync.WaitForTokenTransfer(ctx, s.namespace, s.transfer.LocalID, s.Send)
		if out != nil {
			s.transfer.TokenTransfer = *out
		}
		return err
	}

	plugin, err := s.mgr.selectTokenPlugin(ctx, s.connector)
	if err != nil {
		return err
	}

	if method == methodPrepare {
		return nil
	}

	tx := &fftypes.Transaction{
		ID: fftypes.NewUUID(),
		Subject: fftypes.TransactionSubject{
			Namespace: s.namespace,
			Type:      fftypes.TransactionTypeTokenTransfer,
			Signer:    s.transfer.Key,
			Reference: s.transfer.LocalID,
		},
		Created: fftypes.Now(),
		Status:  fftypes.OpStatusPending,
	}
	tx.Hash = tx.Subject.Hash()
	s.transfer.TX.ID = tx.ID
	s.transfer.TX.Type = tx.Subject.Type

	op := fftypes.NewTXOperation(
		plugin,
		s.namespace,
		tx.ID,
		"",
		fftypes.OpTypeTokenTransfer,
<<<<<<< HEAD
		fftypes.OpStatusPending,
		"")
	txcommon.AddTokenTransferInputs(op, &s.transfer.TokenTransfer)
=======
		fftypes.OpStatusPending)
	addTokenTransferInputs(op, &s.transfer.TokenTransfer)
>>>>>>> 04cd7184

	err = s.mgr.database.RunAsGroup(ctx, func(ctx context.Context) (err error) {
		pool, err := s.mgr.GetTokenPool(ctx, s.namespace, s.connector, s.poolName)
		if err != nil {
			return err
		}
		s.transfer.PoolProtocolID = pool.ProtocolID

		err = s.mgr.database.UpsertTransaction(ctx, tx, false /* should be new, or idempotent replay */)
		if err != nil {
			return err
		}
		if err = s.mgr.database.UpsertOperation(ctx, op, false); err != nil {
			return err
		}
		if s.transfer.Message != nil {
			s.transfer.Message.State = fftypes.MessageStateStaged
			err = s.mgr.database.UpsertMessage(ctx, &s.transfer.Message.Message, false, false)
		}
		return err
	})
	if err != nil {
		return err
	}

	switch s.transfer.Type {
	case fftypes.TokenTransferTypeMint:
		return plugin.MintTokens(ctx, op.ID, &s.transfer.TokenTransfer)
	case fftypes.TokenTransferTypeTransfer:
		return plugin.TransferTokens(ctx, op.ID, &s.transfer.TokenTransfer)
	case fftypes.TokenTransferTypeBurn:
		return plugin.BurnTokens(ctx, op.ID, &s.transfer.TokenTransfer)
	default:
		panic(fmt.Sprintf("unknown transfer type: %v", s.transfer.Type))
	}
}

func (s *transferSender) buildTransferMessage(ctx context.Context, ns string, in *fftypes.MessageInOut) (sysmessaging.MessageSender, error) {
	allowedTypes := []fftypes.FFEnum{
		fftypes.MessageTypeTransferBroadcast,
		fftypes.MessageTypeTransferPrivate,
	}
	if in.Header.Type == "" {
		in.Header.Type = fftypes.MessageTypeTransferBroadcast
	}
	switch in.Header.Type {
	case fftypes.MessageTypeTransferBroadcast:
		return s.mgr.broadcast.NewBroadcast(ns, in), nil
	case fftypes.MessageTypeTransferPrivate:
		return s.mgr.messaging.NewMessage(ns, in), nil
	default:
		return nil, i18n.NewError(ctx, i18n.MsgInvalidMessageType, allowedTypes)
	}
}<|MERGE_RESOLUTION|>--- conflicted
+++ resolved
@@ -247,14 +247,8 @@
 		tx.ID,
 		"",
 		fftypes.OpTypeTokenTransfer,
-<<<<<<< HEAD
-		fftypes.OpStatusPending,
-		"")
+		fftypes.OpStatusPending)
 	txcommon.AddTokenTransferInputs(op, &s.transfer.TokenTransfer)
-=======
-		fftypes.OpStatusPending)
-	addTokenTransferInputs(op, &s.transfer.TokenTransfer)
->>>>>>> 04cd7184
 
 	err = s.mgr.database.RunAsGroup(ctx, func(ctx context.Context) (err error) {
 		pool, err := s.mgr.GetTokenPool(ctx, s.namespace, s.connector, s.poolName)
