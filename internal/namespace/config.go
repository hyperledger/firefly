// Copyright © 2023 Kaleido, Inc.
//
// SPDX-License-Identifier: Apache-2.0
//
// Licensed under the Apache License, Version 2.0 (the "License");
// you may not use this file except in compliance with the License.
// You may obtain a copy of the License at
//
//     http://www.apache.org/licenses/LICENSE-2.0
//
// Unless required by applicable law or agreed to in writing, software
// distributed under the License is distributed on an "AS IS" BASIS,
// WITHOUT WARRANTIES OR CONDITIONS OF ANY KIND, either express or implied.
// See the License for the specific language governing permissions and
// limitations under the License.

package namespace

import (
	"github.com/hyperledger/firefly-common/pkg/auth/authfactory"
	"github.com/hyperledger/firefly-common/pkg/config"
	"github.com/hyperledger/firefly/internal/blockchain/bifactory"
	"github.com/hyperledger/firefly/internal/coreconfig"
	"github.com/hyperledger/firefly/internal/database/difactory"
	"github.com/hyperledger/firefly/internal/dataexchange/dxfactory"
	"github.com/hyperledger/firefly/internal/events/eifactory"
	"github.com/hyperledger/firefly/internal/identity/iifactory"
	"github.com/hyperledger/firefly/internal/sharedstorage/ssfactory"
	"github.com/hyperledger/firefly/internal/tokens/tifactory"
	"github.com/hyperledger/firefly/pkg/core"
)

const (
	// NamespacePredefined is the list of pre-defined namespaces
	NamespacePredefined         = "predefined"
	NamespaceMultipartyContract = "contract"
)

var (
	namespaceConfigSection = config.RootSection("namespaces")
	namespacePredefined    = namespaceConfigSection.SubArray(NamespacePredefined)

	blockchainConfig    = config.RootArray("plugins.blockchain")
	tokensConfig        = config.RootArray("plugins.tokens")
	databaseConfig      = config.RootArray("plugins.database")
	sharedstorageConfig = config.RootArray("plugins.sharedstorage")
	dataexchangeConfig  = config.RootArray("plugins.dataexchange")
	identityConfig      = config.RootArray("plugins.identity")
	authConfig          = config.RootArray("plugins.auth")
	eventsConfig        = config.RootSection("events") // still at root
<<<<<<< HEAD

	// Deprecated configs
	deprecatedBlockchainConfig    = config.RootSection("blockchain")
	deprecatedDatabaseConfig      = config.RootSection("database")
	deprecatedSharedStorageConfig = config.RootSection("sharedstorage")
	deprecatedDataexchangeConfig  = config.RootSection("dataexchange")
=======
>>>>>>> 0350d38d
)

func InitConfig() {
	namespacePredefined.AddKnownKey(coreconfig.NamespaceName)
	namespacePredefined.AddKnownKey(coreconfig.NamespaceDescription)
	namespacePredefined.AddKnownKey(coreconfig.NamespacePlugins)
	namespacePredefined.AddKnownKey(coreconfig.NamespaceDefaultKey)
	namespacePredefined.AddKnownKey(coreconfig.NamespaceAssetKeyNormalization)

	multipartyConf := namespacePredefined.SubSection(coreconfig.NamespaceMultiparty)
	multipartyConf.AddKnownKey(coreconfig.NamespaceMultipartyEnabled)
	multipartyConf.AddKnownKey(coreconfig.NamespaceMultipartyNetworkNamespace)
	multipartyConf.AddKnownKey(coreconfig.NamespaceMultipartyOrgName)
	multipartyConf.AddKnownKey(coreconfig.NamespaceMultipartyOrgDescription)
	multipartyConf.AddKnownKey(coreconfig.NamespaceMultipartyOrgKey)
	multipartyConf.AddKnownKey(coreconfig.NamespaceMultipartyNodeName)
	multipartyConf.AddKnownKey(coreconfig.NamespaceMultipartyNodeDescription)

	contractConf := multipartyConf.SubArray(coreconfig.NamespaceMultipartyContract)
	contractConf.AddKnownKey(coreconfig.NamespaceMultipartyContractFirstEvent, string(core.SubOptsFirstEventOldest))
	contractConf.AddKnownKey(coreconfig.NamespaceMultipartyContractLocation)
	contractConf.AddKnownKey(coreconfig.NamespaceMultipartyContractOptions)

	bifactory.InitConfig(blockchainConfig)
	difactory.InitConfig(databaseConfig)
	ssfactory.InitConfig(sharedstorageConfig)
	dxfactory.InitConfig(dataexchangeConfig)
	iifactory.InitConfig(identityConfig)
	tifactory.InitConfig(tokensConfig)
	authfactory.InitConfigArray(authConfig)
	eifactory.InitConfig(eventsConfig)
}<|MERGE_RESOLUTION|>--- conflicted
+++ resolved
@@ -48,15 +48,6 @@
 	identityConfig      = config.RootArray("plugins.identity")
 	authConfig          = config.RootArray("plugins.auth")
 	eventsConfig        = config.RootSection("events") // still at root
-<<<<<<< HEAD
-
-	// Deprecated configs
-	deprecatedBlockchainConfig    = config.RootSection("blockchain")
-	deprecatedDatabaseConfig      = config.RootSection("database")
-	deprecatedSharedStorageConfig = config.RootSection("sharedstorage")
-	deprecatedDataexchangeConfig  = config.RootSection("dataexchange")
-=======
->>>>>>> 0350d38d
 )
 
 func InitConfig() {
