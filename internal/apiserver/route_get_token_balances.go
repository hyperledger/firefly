// Copyright © 2022 Kaleido, Inc.
//
// SPDX-License-Identifier: Apache-2.0
//
// Licensed under the Apache License, Version 2.0 (the "License");
// you may not use this file except in compliance with the License.
// You may obtain a copy of the License at
//
//     http://www.apache.org/licenses/LICENSE-2.0
//
// Unless required by applicable law or agreed to in writing, software
// distributed under the License is distributed on an "AS IS" BASIS,
// WITHOUT WARRANTIES OR CONDITIONS OF ANY KIND, either express or implied.
// See the License for the specific language governing permissions and
// limitations under the License.

package apiserver

import (
	"net/http"

	"github.com/hyperledger/firefly-common/pkg/ffapi"
	"github.com/hyperledger/firefly/internal/coremsgs"
	"github.com/hyperledger/firefly/pkg/core"
	"github.com/hyperledger/firefly/pkg/database"
)

var getTokenBalances = &ffapi.Route{
	Name:            "getTokenBalances",
	Path:            "tokens/balances",
	Method:          http.MethodGet,
	PathParams:      nil,
	QueryParams:     nil,
	Description:     coremsgs.APIEndpointsGetTokenBalances,
	JSONInputValue:  nil,
	JSONOutputValue: func() interface{} { return []*core.TokenBalance{} },
	JSONOutputCodes: []int{http.StatusOK},
<<<<<<< HEAD
	JSONHandler: func(r *oapispec.APIRequest) (output interface{}, err error) {
		ns := extractNamespace(r.PP)
		return filterResult(getOr(r.Ctx, ns).Assets().GetTokenBalances(r.Ctx, ns, r.Filter))
=======
	Extensions: &coreExtensions{
		FilterFactory: database.TokenBalanceQueryFactory,
		CoreJSONHandler: func(r *ffapi.APIRequest, cr *coreRequest) (output interface{}, err error) {
			return filterResult(cr.or.Assets().GetTokenBalances(cr.ctx, extractNamespace(r.PP), cr.filter))
		},
>>>>>>> d1289f6b
	},
}<|MERGE_RESOLUTION|>--- conflicted
+++ resolved
@@ -35,16 +35,10 @@
 	JSONInputValue:  nil,
 	JSONOutputValue: func() interface{} { return []*core.TokenBalance{} },
 	JSONOutputCodes: []int{http.StatusOK},
-<<<<<<< HEAD
-	JSONHandler: func(r *oapispec.APIRequest) (output interface{}, err error) {
-		ns := extractNamespace(r.PP)
-		return filterResult(getOr(r.Ctx, ns).Assets().GetTokenBalances(r.Ctx, ns, r.Filter))
-=======
 	Extensions: &coreExtensions{
 		FilterFactory: database.TokenBalanceQueryFactory,
 		CoreJSONHandler: func(r *ffapi.APIRequest, cr *coreRequest) (output interface{}, err error) {
 			return filterResult(cr.or.Assets().GetTokenBalances(cr.ctx, extractNamespace(r.PP), cr.filter))
 		},
->>>>>>> d1289f6b
 	},
 }