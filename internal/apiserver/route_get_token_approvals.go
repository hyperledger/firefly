// Copyright © 2022 Kaleido, Inc.
//
// SPDX-License-Identifier: Apache-2.0
//
// Licensed under the Apache License, Version 2.0 (the "License");
// you may not use this file except in compliance with the License.
// You may obtain a copy of the License at
//
//     http://www.apache.org/licenses/LICENSE-2.0
//
// Unless required by applicable law or agreed to in writing, software
// distributed under the License is distributed on an "AS IS" BASIS,
// WITHOUT WARRANTIES OR CONDITIONS OF ANY KIND, either express or implied.
// See the License for the specific language governing permissions and
// limitations under the License.

package apiserver

import (
	"net/http"

	"github.com/hyperledger/firefly-common/pkg/ffapi"
	"github.com/hyperledger/firefly/internal/coremsgs"
	"github.com/hyperledger/firefly/pkg/core"
	"github.com/hyperledger/firefly/pkg/database"
)

var getTokenApprovals = &ffapi.Route{
	Name:            "getTokenApprovals",
	Path:            "tokens/approvals",
	Method:          http.MethodGet,
	PathParams:      nil,
<<<<<<< HEAD
	FilterFactory:   database.TokenApprovalQueryFactory,
	DescriptionKey:  coremsgs.APIEndpointsGetTokenApprovals,
=======
	Description:     coremsgs.APIEndpointsGetTokenApprovals,
>>>>>>> eb61c4c6
	JSONInputValue:  nil,
	JSONOutputValue: func() interface{} { return []*core.TokenApproval{} },
	JSONOutputCodes: []int{http.StatusOK},
	Extensions: &coreExtensions{
		FilterFactory: database.TokenApprovalQueryFactory,
		CoreJSONHandler: func(r *ffapi.APIRequest, cr *coreRequest) (output interface{}, err error) {
			filter := cr.filter
			return filterResult(cr.or.Assets().GetTokenApprovals(cr.ctx, extractNamespace(r.PP), filter))
		},
	},
}<|MERGE_RESOLUTION|>--- conflicted
+++ resolved
@@ -30,12 +30,7 @@
 	Path:            "tokens/approvals",
 	Method:          http.MethodGet,
 	PathParams:      nil,
-<<<<<<< HEAD
-	FilterFactory:   database.TokenApprovalQueryFactory,
-	DescriptionKey:  coremsgs.APIEndpointsGetTokenApprovals,
-=======
 	Description:     coremsgs.APIEndpointsGetTokenApprovals,
->>>>>>> eb61c4c6
 	JSONInputValue:  nil,
 	JSONOutputValue: func() interface{} { return []*core.TokenApproval{} },
 	JSONOutputCodes: []int{http.StatusOK},
