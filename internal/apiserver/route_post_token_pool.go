--- conflicted
+++ resolved
@@ -37,19 +37,11 @@
 	JSONInputValue:  func() interface{} { return &core.TokenPool{} },
 	JSONOutputValue: func() interface{} { return &core.TokenPool{} },
 	JSONOutputCodes: []int{http.StatusAccepted, http.StatusOK},
-<<<<<<< HEAD
-	JSONHandler: func(r *oapispec.APIRequest) (output interface{}, err error) {
-		waitConfirm := strings.EqualFold(r.QP["confirm"], "true")
-		r.SuccessStatus = syncRetcode(waitConfirm)
-		ns := extractNamespace(r.PP)
-		return getOr(r.Ctx, ns).Assets().CreateTokenPool(r.Ctx, ns, r.Input.(*core.TokenPool), waitConfirm)
-=======
 	Extensions: &coreExtensions{
 		CoreJSONHandler: func(r *ffapi.APIRequest, cr *coreRequest) (output interface{}, err error) {
 			waitConfirm := strings.EqualFold(r.QP["confirm"], "true")
 			r.SuccessStatus = syncRetcode(waitConfirm)
 			return cr.or.Assets().CreateTokenPool(cr.ctx, extractNamespace(r.PP), r.Input.(*core.TokenPool), waitConfirm)
 		},
->>>>>>> d1289f6b
 	},
 }