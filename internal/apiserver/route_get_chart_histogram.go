--- conflicted
+++ resolved
@@ -44,23 +44,6 @@
 	JSONInputValue:  nil,
 	JSONOutputValue: func() interface{} { return []*core.ChartHistogram{} },
 	JSONOutputCodes: []int{http.StatusOK},
-<<<<<<< HEAD
-	JSONHandler: func(r *oapispec.APIRequest) (output interface{}, err error) {
-		startTime, err := fftypes.ParseTimeString(r.QP["startTime"])
-		if err != nil {
-			return nil, i18n.NewError(r.Ctx, coremsgs.MsgInvalidChartNumberParam, "startTime")
-		}
-		endTime, err := fftypes.ParseTimeString(r.QP["endTime"])
-		if err != nil {
-			return nil, i18n.NewError(r.Ctx, coremsgs.MsgInvalidChartNumberParam, "endTime")
-		}
-		buckets, err := strconv.ParseInt(r.QP["buckets"], 10, 64)
-		if err != nil {
-			return nil, i18n.NewError(r.Ctx, coremsgs.MsgInvalidChartNumberParam, "buckets")
-		}
-		ns := extractNamespace(r.PP)
-		return getOr(r.Ctx, ns).GetChartHistogram(r.Ctx, ns, startTime.UnixNano(), endTime.UnixNano(), buckets, database.CollectionName(r.PP["collection"]))
-=======
 	Extensions: &coreExtensions{
 		CoreJSONHandler: func(r *ffapi.APIRequest, cr *coreRequest) (output interface{}, err error) {
 			startTime, err := fftypes.ParseTimeString(r.QP["startTime"])
@@ -77,6 +60,5 @@
 			}
 			return cr.or.GetChartHistogram(cr.ctx, extractNamespace(r.PP), startTime.UnixNano(), endTime.UnixNano(), buckets, database.CollectionName(r.PP["collection"]))
 		},
->>>>>>> d1289f6b
 	},
 }