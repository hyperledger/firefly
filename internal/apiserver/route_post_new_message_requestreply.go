// Copyright © 2022 Kaleido, Inc.
//
// SPDX-License-Identifier: Apache-2.0
//
// Licensed under the Apache License, Version 2.0 (the "License");
// you may not use this file except in compliance with the License.
// You may obtain a copy of the License at
//
//     http://www.apache.org/licenses/LICENSE-2.0
//
// Unless required by applicable law or agreed to in writing, software
// distributed under the License is distributed on an "AS IS" BASIS,
// WITHOUT WARRANTIES OR CONDITIONS OF ANY KIND, either express or implied.
// See the License for the specific language governing permissions and
// limitations under the License.

package apiserver

import (
	"net/http"

	"github.com/hyperledger/firefly-common/pkg/ffapi"
	"github.com/hyperledger/firefly/internal/coremsgs"
	"github.com/hyperledger/firefly/pkg/core"
)

var postNewMessageRequestReply = &ffapi.Route{
	Name:            "postNewMessageRequestReply",
	Path:            "messages/requestreply",
	Method:          http.MethodPost,
	PathParams:      nil,
	QueryParams:     nil,
<<<<<<< HEAD
	FilterFactory:   nil,
	DescriptionKey:  coremsgs.APIEndpointsPostNewMessageRequestReply,
=======
	Description:     coremsgs.APIEndpointsPostNewMessageRequestReply,
>>>>>>> eb61c4c6
	JSONInputValue:  func() interface{} { return &core.MessageInOut{} },
	JSONOutputValue: func() interface{} { return &core.MessageInOut{} },
	JSONOutputCodes: []int{http.StatusOK}, // Sync operation
	Extensions: &coreExtensions{
		CoreJSONHandler: func(r *ffapi.APIRequest, cr *coreRequest) (output interface{}, err error) {
			output, err = cr.or.RequestReply(cr.ctx, extractNamespace(r.PP), r.Input.(*core.MessageInOut))
			return output, err
		},
	},
}<|MERGE_RESOLUTION|>--- conflicted
+++ resolved
@@ -30,12 +30,7 @@
 	Method:          http.MethodPost,
 	PathParams:      nil,
 	QueryParams:     nil,
-<<<<<<< HEAD
-	FilterFactory:   nil,
-	DescriptionKey:  coremsgs.APIEndpointsPostNewMessageRequestReply,
-=======
 	Description:     coremsgs.APIEndpointsPostNewMessageRequestReply,
->>>>>>> eb61c4c6
 	JSONInputValue:  func() interface{} { return &core.MessageInOut{} },
 	JSONOutputValue: func() interface{} { return &core.MessageInOut{} },
 	JSONOutputCodes: []int{http.StatusOK}, // Sync operation
