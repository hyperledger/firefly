// Copyright © 2022 Kaleido, Inc.
//
// SPDX-License-Identifier: Apache-2.0
//
// Licensed under the Apache License, Version 2.0 (the "License");
// you may not use this file except in compliance with the License.
// You may obtain a copy of the License at
//
//     http://www.apache.org/licenses/LICENSE-2.0
//
// Unless required by applicable law or agreed to in writing, software
// distributed under the License is distributed on an "AS IS" BASIS,
// WITHOUT WARRANTIES OR CONDITIONS OF ANY KIND, either express or implied.
// See the License for the specific language governing permissions and
// limitations under the License.

package apiserver

import (
	"net/http"

	"github.com/hyperledger/firefly-common/pkg/ffapi"
	"github.com/hyperledger/firefly/internal/coremsgs"
	"github.com/hyperledger/firefly/pkg/core"
)

var getBlockchainEventByID = &ffapi.Route{
	Name:   "getBlockchainEventByID",
	Path:   "blockchainevents/{id}",
	Method: http.MethodGet,
	PathParams: []*ffapi.PathParam{
		{Name: "id", Description: coremsgs.APIParamsBlockchainEventID},
	},
	QueryParams:     nil,
<<<<<<< HEAD
	FilterFactory:   nil,
	DescriptionKey:  coremsgs.APIEndpointsGetBlockchainEventByID,
=======
	Description:     coremsgs.APIEndpointsGetBlockchainEventByID,
>>>>>>> eb61c4c6
	JSONInputValue:  nil,
	JSONOutputValue: func() interface{} { return &core.BlockchainEvent{} },
	JSONOutputCodes: []int{http.StatusOK},
	Extensions: &coreExtensions{
		CoreJSONHandler: func(r *ffapi.APIRequest, cr *coreRequest) (output interface{}, err error) {
			return cr.or.GetBlockchainEventByID(cr.ctx, extractNamespace(r.PP), r.PP["id"])
		},
	},
}<|MERGE_RESOLUTION|>--- conflicted
+++ resolved
@@ -32,12 +32,7 @@
 		{Name: "id", Description: coremsgs.APIParamsBlockchainEventID},
 	},
 	QueryParams:     nil,
-<<<<<<< HEAD
-	FilterFactory:   nil,
-	DescriptionKey:  coremsgs.APIEndpointsGetBlockchainEventByID,
-=======
 	Description:     coremsgs.APIEndpointsGetBlockchainEventByID,
->>>>>>> eb61c4c6
 	JSONInputValue:  nil,
 	JSONOutputValue: func() interface{} { return &core.BlockchainEvent{} },
 	JSONOutputCodes: []int{http.StatusOK},
