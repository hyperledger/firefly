--- conflicted
+++ resolved
@@ -37,16 +37,10 @@
 	JSONInputValue:  nil,
 	JSONOutputValue: func() interface{} { return &[]*core.Verifier{} },
 	JSONOutputCodes: []int{http.StatusOK},
-<<<<<<< HEAD
-	JSONHandler: func(r *oapispec.APIRequest) (output interface{}, err error) {
-		ns := extractNamespace(r.PP)
-		return filterResult(getOr(r.Ctx, ns).NetworkMap().GetIdentityVerifiers(r.Ctx, ns, r.PP["iid"], r.Filter))
-=======
 	Extensions: &coreExtensions{
 		FilterFactory: database.VerifierQueryFactory,
 		CoreJSONHandler: func(r *ffapi.APIRequest, cr *coreRequest) (output interface{}, err error) {
 			return filterResult(cr.or.NetworkMap().GetIdentityVerifiers(cr.ctx, extractNamespace(r.PP), r.PP["iid"], cr.filter))
 		},
->>>>>>> d1289f6b
 	},
 }