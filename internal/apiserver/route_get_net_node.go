--- conflicted
+++ resolved
@@ -36,17 +36,10 @@
 	JSONInputValue:  nil,
 	JSONOutputValue: func() interface{} { return &core.Identity{} },
 	JSONOutputCodes: []int{http.StatusOK},
-<<<<<<< HEAD
-	JSONHandler: func(r *oapispec.APIRequest) (output interface{}, err error) {
-		ns := extractNamespace(r.PP)
-		output, err = getOr(r.Ctx, ns).NetworkMap().GetNodeByNameOrID(r.Ctx, r.PP["nameOrId"])
-		return output, err
-=======
 	Extensions: &coreExtensions{
 		CoreJSONHandler: func(r *ffapi.APIRequest, cr *coreRequest) (output interface{}, err error) {
 			output, err = cr.or.NetworkMap().GetNodeByNameOrID(cr.ctx, extractNamespace(r.PP), r.PP["nameOrId"])
 			return output, err
 		},
->>>>>>> d1289f6b
 	},
 }