// Copyright © 2022 Kaleido, Inc.
//
// SPDX-License-Identifier: Apache-2.0
//
// Licensed under the Apache License, Version 2.0 (the "License");
// you may not use this file except in compliance with the License.
// You may obtain a copy of the License at
//
//     http://www.apache.org/licenses/LICENSE-2.0
//
// Unless required by applicable law or agreed to in writing, software
// distributed under the License is distributed on an "AS IS" BASIS,
// WITHOUT WARRANTIES OR CONDITIONS OF ANY KIND, either express or implied.
// See the License for the specific language governing permissions and
// limitations under the License.

package apiserver

import (
	"net/http"

	"github.com/hyperledger/firefly-common/pkg/ffapi"
	"github.com/hyperledger/firefly/internal/coremsgs"
	"github.com/hyperledger/firefly/pkg/core"
)

var postContractAPIQuery = &ffapi.Route{
	Name:   "postContractAPIQuery",
	Path:   "apis/{apiName}/query/{methodPath}",
	Method: http.MethodPost,
	PathParams: []*ffapi.PathParam{
		{Name: "apiName", Description: coremsgs.APIParamsContractAPIName},
		{Name: "methodPath", Description: coremsgs.APIParamsMethodPath},
	},
	QueryParams:     []*ffapi.QueryParam{},
	Description:     coremsgs.APIEndpointsPostContractAPIQuery,
	JSONInputValue:  func() interface{} { return &core.ContractCallRequest{} },
	JSONOutputValue: func() interface{} { return make(map[string]interface{}) },
	JSONOutputCodes: []int{http.StatusOK},
<<<<<<< HEAD
	JSONHandler: func(r *oapispec.APIRequest) (output interface{}, err error) {
		req := r.Input.(*core.ContractCallRequest)
		req.Type = core.CallTypeQuery
		ns := extractNamespace(r.PP)
		return getOr(r.Ctx, ns).Contracts().InvokeContractAPI(r.Ctx, ns, r.PP["apiName"], r.PP["methodPath"], req, true)
=======
	Extensions: &coreExtensions{
		CoreJSONHandler: func(r *ffapi.APIRequest, cr *coreRequest) (output interface{}, err error) {
			req := r.Input.(*core.ContractCallRequest)
			req.Type = core.CallTypeQuery
			return cr.or.Contracts().InvokeContractAPI(cr.ctx, extractNamespace(r.PP), r.PP["apiName"], r.PP["methodPath"], req, true)
		},
>>>>>>> d1289f6b
	},
}<|MERGE_RESOLUTION|>--- conflicted
+++ resolved
@@ -37,19 +37,11 @@
 	JSONInputValue:  func() interface{} { return &core.ContractCallRequest{} },
 	JSONOutputValue: func() interface{} { return make(map[string]interface{}) },
 	JSONOutputCodes: []int{http.StatusOK},
-<<<<<<< HEAD
-	JSONHandler: func(r *oapispec.APIRequest) (output interface{}, err error) {
-		req := r.Input.(*core.ContractCallRequest)
-		req.Type = core.CallTypeQuery
-		ns := extractNamespace(r.PP)
-		return getOr(r.Ctx, ns).Contracts().InvokeContractAPI(r.Ctx, ns, r.PP["apiName"], r.PP["methodPath"], req, true)
-=======
 	Extensions: &coreExtensions{
 		CoreJSONHandler: func(r *ffapi.APIRequest, cr *coreRequest) (output interface{}, err error) {
 			req := r.Input.(*core.ContractCallRequest)
 			req.Type = core.CallTypeQuery
 			return cr.or.Contracts().InvokeContractAPI(cr.ctx, extractNamespace(r.PP), r.PP["apiName"], r.PP["methodPath"], req, true)
 		},
->>>>>>> d1289f6b
 	},
 }