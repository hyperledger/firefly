// Copyright © 2022 Kaleido, Inc.
//
// SPDX-License-Identifier: Apache-2.0
//
// Licensed under the Apache License, Version 2.0 (the "License");
// you may not use this file except in compliance with the License.
// You may obtain a copy of the License at
//
//     http://www.apache.org/licenses/LICENSE-2.0
//
// Unless required by applicable law or agreed to in writing, software
// distributed under the License is distributed on an "AS IS" BASIS,
// WITHOUT WARRANTIES OR CONDITIONS OF ANY KIND, either express or implied.
// See the License for the specific language governing permissions and
// limitations under the License.

package apiserver

import (
	"net/http"
	"strings"

	"github.com/hyperledger/firefly-common/pkg/ffapi"
	"github.com/hyperledger/firefly/internal/coremsgs"
	"github.com/hyperledger/firefly/pkg/core"
	"github.com/hyperledger/firefly/pkg/database"
)

var getMsgs = &ffapi.Route{
	Name:       "getMsgs",
	Path:       "messages",
	Method:     http.MethodGet,
	PathParams: nil,
	QueryParams: []*ffapi.QueryParam{
		{Name: "fetchdata", IsBool: true, Description: coremsgs.APIFetchDataDesc},
	},
<<<<<<< HEAD
	FilterFactory:   database.MessageQueryFactory,
	DescriptionKey:  coremsgs.APIEndpointsGetMsgs,
=======
	Description:     coremsgs.APIEndpointsGetMsgs,
>>>>>>> eb61c4c6
	JSONInputValue:  nil,
	JSONOutputValue: func() interface{} { return []*core.Message{} },
	JSONOutputCodes: []int{http.StatusOK},
	Extensions: &coreExtensions{
		FilterFactory: database.MessageQueryFactory,
		CoreJSONHandler: func(r *ffapi.APIRequest, cr *coreRequest) (output interface{}, err error) {
			if strings.EqualFold(r.QP["fetchdata"], "true") {
				return filterResult(cr.or.GetMessagesWithData(cr.ctx, extractNamespace(r.PP), cr.filter))
			}
			return filterResult(cr.or.GetMessages(cr.ctx, extractNamespace(r.PP), cr.filter))
		},
	},
}<|MERGE_RESOLUTION|>--- conflicted
+++ resolved
@@ -34,12 +34,7 @@
 	QueryParams: []*ffapi.QueryParam{
 		{Name: "fetchdata", IsBool: true, Description: coremsgs.APIFetchDataDesc},
 	},
-<<<<<<< HEAD
-	FilterFactory:   database.MessageQueryFactory,
-	DescriptionKey:  coremsgs.APIEndpointsGetMsgs,
-=======
 	Description:     coremsgs.APIEndpointsGetMsgs,
->>>>>>> eb61c4c6
 	JSONInputValue:  nil,
 	JSONOutputValue: func() interface{} { return []*core.Message{} },
 	JSONOutputCodes: []int{http.StatusOK},
