// Copyright © 2022 Kaleido, Inc.
//
// SPDX-License-Identifier: Apache-2.0
//
// Licensed under the Apache License, Version 2.0 (the "License");
// you may not use this file except in compliance with the License.
// You may obtain a copy of the License at
//
//     http://www.apache.org/licenses/LICENSE-2.0
//
// Unless required by applicable law or agreed to in writing, software
// distributed under the License is distributed on an "AS IS" BASIS,
// WITHOUT WARRANTIES OR CONDITIONS OF ANY KIND, either express or implied.
// See the License for the specific language governing permissions and
// limitations under the License.

package apiserver

import (
	"net/http"

	"github.com/hyperledger/firefly-common/pkg/ffapi"
	"github.com/hyperledger/firefly/internal/coremsgs"
	"github.com/hyperledger/firefly/pkg/core"
	"github.com/hyperledger/firefly/pkg/database"
)

var getData = &ffapi.Route{
	Name:            "getData",
	Path:            "data",
	Method:          http.MethodGet,
	PathParams:      nil,
	QueryParams:     nil,
<<<<<<< HEAD
	FilterFactory:   database.DataQueryFactory,
	DescriptionKey:  coremsgs.APIEndpointsGetData,
=======
	Description:     coremsgs.APIEndpointsGetData,
>>>>>>> eb61c4c6
	JSONInputValue:  nil,
	JSONOutputValue: func() interface{} { return core.DataArray{} },
	JSONOutputCodes: []int{http.StatusOK},
	Extensions: &coreExtensions{
		FilterFactory: database.DataQueryFactory,
		CoreJSONHandler: func(r *ffapi.APIRequest, cr *coreRequest) (output interface{}, err error) {
			return filterResult(cr.or.GetData(cr.ctx, extractNamespace(r.PP), cr.filter))
		},
	},
}<|MERGE_RESOLUTION|>--- conflicted
+++ resolved
@@ -31,12 +31,7 @@
 	Method:          http.MethodGet,
 	PathParams:      nil,
 	QueryParams:     nil,
-<<<<<<< HEAD
-	FilterFactory:   database.DataQueryFactory,
-	DescriptionKey:  coremsgs.APIEndpointsGetData,
-=======
 	Description:     coremsgs.APIEndpointsGetData,
->>>>>>> eb61c4c6
 	JSONInputValue:  nil,
 	JSONOutputValue: func() interface{} { return core.DataArray{} },
 	JSONOutputCodes: []int{http.StatusOK},
