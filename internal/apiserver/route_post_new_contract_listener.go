// Copyright © 2022 Kaleido, Inc.
//
// SPDX-License-Identifier: Apache-2.0
//
// Licensed under the Apache License, Version 2.0 (the "License");
// you may not use this file except in compliance with the License.
// You may obtain a copy of the License at
//
//     http://www.apache.org/licenses/LICENSE-2.0
//
// Unless required by applicable law or agreed to in writing, software
// distributed under the License is distributed on an "AS IS" BASIS,
// WITHOUT WARRANTIES OR CONDITIONS OF ANY KIND, either express or implied.
// See the License for the specific language governing permissions and
// limitations under the License.

package apiserver

import (
	"net/http"

	"github.com/hyperledger/firefly-common/pkg/ffapi"
	"github.com/hyperledger/firefly/internal/coremsgs"
	"github.com/hyperledger/firefly/pkg/core"
)

var postNewContractListener = &ffapi.Route{
	Name:            "postNewContractListener",
	Path:            "contracts/listeners",
	Method:          http.MethodPost,
	PathParams:      nil,
	QueryParams:     nil,
	Description:     coremsgs.APIEndpointsPostNewContractListener,
	JSONInputValue:  func() interface{} { return &core.ContractListenerInput{} },
	JSONOutputValue: func() interface{} { return &core.ContractListener{} },
	JSONOutputCodes: []int{http.StatusOK},
<<<<<<< HEAD
	JSONHandler: func(r *oapispec.APIRequest) (output interface{}, err error) {
		ns := extractNamespace(r.PP)
		return getOr(r.Ctx, ns).Contracts().AddContractListener(r.Ctx, ns, r.Input.(*core.ContractListenerInput))
=======
	Extensions: &coreExtensions{
		CoreJSONHandler: func(r *ffapi.APIRequest, cr *coreRequest) (output interface{}, err error) {
			return cr.or.Contracts().AddContractListener(cr.ctx, extractNamespace(r.PP), r.Input.(*core.ContractListenerInput))
		},
>>>>>>> d1289f6b
	},
}<|MERGE_RESOLUTION|>--- conflicted
+++ resolved
@@ -34,15 +34,9 @@
 	JSONInputValue:  func() interface{} { return &core.ContractListenerInput{} },
 	JSONOutputValue: func() interface{} { return &core.ContractListener{} },
 	JSONOutputCodes: []int{http.StatusOK},
-<<<<<<< HEAD
-	JSONHandler: func(r *oapispec.APIRequest) (output interface{}, err error) {
-		ns := extractNamespace(r.PP)
-		return getOr(r.Ctx, ns).Contracts().AddContractListener(r.Ctx, ns, r.Input.(*core.ContractListenerInput))
-=======
 	Extensions: &coreExtensions{
 		CoreJSONHandler: func(r *ffapi.APIRequest, cr *coreRequest) (output interface{}, err error) {
 			return cr.or.Contracts().AddContractListener(cr.ctx, extractNamespace(r.PP), r.Input.(*core.ContractListenerInput))
 		},
->>>>>>> d1289f6b
 	},
 }