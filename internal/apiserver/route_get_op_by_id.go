// Copyright © 2022 Kaleido, Inc.
//
// SPDX-License-Identifier: Apache-2.0
//
// Licensed under the Apache License, Version 2.0 (the "License");
// you may not use this file except in compliance with the License.
// You may obtain a copy of the License at
//
//     http://www.apache.org/licenses/LICENSE-2.0
//
// Unless required by applicable law or agreed to in writing, software
// distributed under the License is distributed on an "AS IS" BASIS,
// WITHOUT WARRANTIES OR CONDITIONS OF ANY KIND, either express or implied.
// See the License for the specific language governing permissions and
// limitations under the License.

package apiserver

import (
	"net/http"

	"github.com/hyperledger/firefly-common/pkg/ffapi"
	"github.com/hyperledger/firefly/internal/coremsgs"
	"github.com/hyperledger/firefly/pkg/core"
)

var getOpByID = &ffapi.Route{
	Name:   "getOpByID",
	Path:   "operations/{opid}",
	Method: http.MethodGet,
	PathParams: []*ffapi.PathParam{
		{Name: "opid", Description: coremsgs.APIParamsOperationIDGet},
	},
	QueryParams:     nil,
<<<<<<< HEAD
	FilterFactory:   nil,
	DescriptionKey:  coremsgs.APIEndpointsGetOpByID,
=======
	Description:     coremsgs.APIEndpointsGetOpByID,
>>>>>>> eb61c4c6
	JSONInputValue:  nil,
	JSONOutputValue: func() interface{} { return &core.Operation{} },
	JSONOutputCodes: []int{http.StatusOK},
	Extensions: &coreExtensions{
		CoreJSONHandler: func(r *ffapi.APIRequest, cr *coreRequest) (output interface{}, err error) {
			output, err = cr.or.GetOperationByID(cr.ctx, extractNamespace(r.PP), r.PP["opid"])
			return output, err
		},
	},
}<|MERGE_RESOLUTION|>--- conflicted
+++ resolved
@@ -32,12 +32,7 @@
 		{Name: "opid", Description: coremsgs.APIParamsOperationIDGet},
 	},
 	QueryParams:     nil,
-<<<<<<< HEAD
-	FilterFactory:   nil,
-	DescriptionKey:  coremsgs.APIEndpointsGetOpByID,
-=======
 	Description:     coremsgs.APIEndpointsGetOpByID,
->>>>>>> eb61c4c6
 	JSONInputValue:  nil,
 	JSONOutputValue: func() interface{} { return &core.Operation{} },
 	JSONOutputCodes: []int{http.StatusOK},
