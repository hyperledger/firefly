// Copyright © 2022 Kaleido, Inc.
//
// SPDX-License-Identifier: Apache-2.0
//
// Licensed under the Apache License, Version 2.0 (the "License");
// you may not use this file except in compliance with the License.
// You may obtain a copy of the License at
//
//     http://www.apache.org/licenses/LICENSE-2.0
//
// Unless required by applicable law or agreed to in writing, software
// distributed under the License is distributed on an "AS IS" BASIS,
// WITHOUT WARRANTIES OR CONDITIONS OF ANY KIND, either express or implied.
// See the License for the specific language governing permissions and
// limitations under the License.

package apiserver

import (
	"net/http"

	"github.com/hyperledger/firefly-common/pkg/ffapi"
	"github.com/hyperledger/firefly/internal/coremsgs"
	"github.com/hyperledger/firefly/pkg/core"
)

var getTokenConnectors = &ffapi.Route{
	Name:            "getTokenConnectors",
	Path:            "tokens/connectors",
	Method:          http.MethodGet,
	PathParams:      nil,
	QueryParams:     nil,
	Description:     coremsgs.APIEndpointsGetTokenConnectors,
	JSONInputValue:  nil,
	JSONOutputValue: func() interface{} { return []*core.TokenConnector{} },
	JSONOutputCodes: []int{http.StatusOK},
<<<<<<< HEAD
	JSONHandler: func(r *oapispec.APIRequest) (output interface{}, err error) {
		ns := extractNamespace(r.PP)
		return getOr(r.Ctx, ns).Assets().GetTokenConnectors(r.Ctx, ns), nil
=======
	Extensions: &coreExtensions{
		CoreJSONHandler: func(r *ffapi.APIRequest, cr *coreRequest) (output interface{}, err error) {
			return cr.or.Assets().GetTokenConnectors(cr.ctx, extractNamespace(r.PP)), nil
		},
>>>>>>> d1289f6b
	},
}<|MERGE_RESOLUTION|>--- conflicted
+++ resolved
@@ -34,15 +34,9 @@
 	JSONInputValue:  nil,
 	JSONOutputValue: func() interface{} { return []*core.TokenConnector{} },
 	JSONOutputCodes: []int{http.StatusOK},
-<<<<<<< HEAD
-	JSONHandler: func(r *oapispec.APIRequest) (output interface{}, err error) {
-		ns := extractNamespace(r.PP)
-		return getOr(r.Ctx, ns).Assets().GetTokenConnectors(r.Ctx, ns), nil
-=======
 	Extensions: &coreExtensions{
 		CoreJSONHandler: func(r *ffapi.APIRequest, cr *coreRequest) (output interface{}, err error) {
 			return cr.or.Assets().GetTokenConnectors(cr.ctx, extractNamespace(r.PP)), nil
 		},
->>>>>>> d1289f6b
 	},
 }