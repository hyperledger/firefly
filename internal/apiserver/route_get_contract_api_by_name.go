// Copyright © 2022 Kaleido, Inc.
//
// SPDX-License-Identifier: Apache-2.0
//
// Licensed under the Apache License, Version 2.0 (the "License");
// you may not use this file except in compliance with the License.
// You may obtain a copy of the License at
//
//     http://www.apache.org/licenses/LICENSE-2.0
//
// Unless required by applicable law or agreed to in writing, software
// distributed under the License is distributed on an "AS IS" BASIS,
// WITHOUT WARRANTIES OR CONDITIONS OF ANY KIND, either express or implied.
// See the License for the specific language governing permissions and
// limitations under the License.

package apiserver

import (
	"net/http"

	"github.com/hyperledger/firefly-common/pkg/ffapi"
	"github.com/hyperledger/firefly/internal/coremsgs"
	"github.com/hyperledger/firefly/pkg/core"
)

var getContractAPIByName = &ffapi.Route{
	Name:   "getContractAPIByName",
	Path:   "apis/{apiName}",
	Method: http.MethodGet,
	PathParams: []*ffapi.PathParam{
		{Name: "apiName", Description: coremsgs.APIParamsContractAPIName},
	},
	QueryParams:     nil,
<<<<<<< HEAD
	FilterFactory:   nil,
	DescriptionKey:  coremsgs.APIEndpointsGetContractAPIByName,
=======
	Description:     coremsgs.APIEndpointsGetContractAPIByName,
>>>>>>> eb61c4c6
	JSONInputValue:  nil,
	JSONOutputValue: func() interface{} { return &core.ContractAPI{} },
	JSONOutputCodes: []int{http.StatusOK},
	Extensions: &coreExtensions{
		CoreJSONHandler: func(r *ffapi.APIRequest, cr *coreRequest) (output interface{}, err error) {
			return cr.or.Contracts().GetContractAPI(cr.ctx, cr.apiBaseURL, extractNamespace(r.PP), r.PP["apiName"])
		},
	},
}<|MERGE_RESOLUTION|>--- conflicted
+++ resolved
@@ -32,12 +32,7 @@
 		{Name: "apiName", Description: coremsgs.APIParamsContractAPIName},
 	},
 	QueryParams:     nil,
-<<<<<<< HEAD
-	FilterFactory:   nil,
-	DescriptionKey:  coremsgs.APIEndpointsGetContractAPIByName,
-=======
 	Description:     coremsgs.APIEndpointsGetContractAPIByName,
->>>>>>> eb61c4c6
 	JSONInputValue:  nil,
 	JSONOutputValue: func() interface{} { return &core.ContractAPI{} },
 	JSONOutputCodes: []int{http.StatusOK},
