// Copyright © 2024 Kaleido, Inc.
//
// SPDX-License-Identifier: Apache-2.0
//
// Licensed under the Apache License, Version 2.0 (the "License");
// you may not use this file except in compliance with the License.
// You may obtain a copy of the License at
//
//     http://www.apache.org/licenses/LICENSE-2.0
//
// Unless required by applicable law or agreed to in writing, software
// distributed under the License is distributed on an "AS IS" BASIS,
// WITHOUT WARRANTIES OR CONDITIONS OF ANY KIND, either express or implied.
// See the License for the specific language governing permissions and
// limitations under the License.

package tezos

import (
	"context"
	"encoding/json"
	"fmt"
	"regexp"

	"blockwatch.cc/tzgo/micheline"
	"github.com/go-resty/resty/v2"
	"github.com/hyperledger/firefly-common/pkg/config"
	"github.com/hyperledger/firefly-common/pkg/ffresty"
	"github.com/hyperledger/firefly-common/pkg/fftypes"
	"github.com/hyperledger/firefly-common/pkg/i18n"
	"github.com/hyperledger/firefly-common/pkg/log"
	"github.com/hyperledger/firefly-common/pkg/retry"
	"github.com/hyperledger/firefly-common/pkg/wsclient"
	"github.com/hyperledger/firefly/internal/blockchain/common"
	"github.com/hyperledger/firefly/internal/cache"
	"github.com/hyperledger/firefly/internal/coreconfig"
	"github.com/hyperledger/firefly/internal/coremsgs"
	"github.com/hyperledger/firefly/internal/metrics"
	"github.com/hyperledger/firefly/pkg/blockchain"
	"github.com/hyperledger/firefly/pkg/core"
)

const (
	tezosTxStatusPending string = "Pending"
)

const (
	ReceiptTransactionSuccess string = "TransactionSuccess"
	ReceiptTransactionFailed  string = "TransactionFailed"
)

type Tezos struct {
	ctx                  context.Context
	cancelCtx            context.CancelFunc
	pluginTopic          string
	prefixShort          string
	prefixLong           string
	capabilities         *blockchain.Capabilities
	callbacks            common.BlockchainCallbacks
	client               *resty.Client
	streams              *streamManager
	streamID             string
	wsconn               wsclient.WSClient
	closed               chan struct{}
	addressResolveAlways bool
	addressResolver      *addressResolver
	metrics              metrics.Manager
	tezosconnectConf     config.Section
	subs                 common.FireflySubscriptions
	cache                cache.CInterface
	backgroundRetry      *retry.Retry
	backgroundStart      bool
}

type Location struct {
	Address string `json:"address"`
}

var batchPinEvent = "BatchPin"

type ListenerCheckpoint struct {
	Block                   int64 `json:"block"`
	TransactionBatchIndex   int64 `json:"transactionBatchIndex"`
	TransactionIndex        int64 `json:"transactionIndex"`
	MetaInternalResultIndex int64 `json:"metaInternalResultIndex"`
}

type ListenerStatus struct {
	Checkpoint ListenerCheckpoint `json:"checkpoint"`
	Catchup    bool               `json:"catchup"`
}

type subscriptionCheckpoint struct {
	Checkpoint ListenerCheckpoint `json:"checkpoint,omitempty"`
	Catchup    bool               `json:"catchup,omitempty"`
}

type TezosconnectMessageHeaders struct {
	Type string `json:"type,omitempty"`
	ID   string `json:"id,omitempty"`
}

type PayloadSchema struct {
	Type        string        `json:"type"`
	PrefixItems []*PrefixItem `json:"prefixItems"`
}

type PrefixItem struct {
	Name    string       `json:"name"`
	Type    string       `json:"type"`
	Details paramDetails `json:"details,omitempty"`
}

type paramDetails struct {
	Type           string             `json:"type"`
	InternalType   string             `json:"internalType"`
	InternalSchema fftypes.JSONObject `json:"internalSchema"`
	Kind           string             `json:"kind"`
	Variants       []string           `json:"variants"`
}
type ffiParamSchema struct {
	Type    string       `json:"type,omitempty"`
	Details paramDetails `json:"details,omitempty"`
}

type ffiMethodAndErrors struct {
	method *fftypes.FFIMethod
	errors []*fftypes.FFIError
}

type tezosWSCommandPayload struct {
	Type  string `json:"type"`
	Topic string `json:"topic,omitempty"`
}

var addressVerify = regexp.MustCompile("^(tz[1-4]|[Kk][Tt]1)[1-9A-Za-z]{33}$")

func (t *Tezos) Name() string {
	return "tezos"
}

func (t *Tezos) VerifierType() core.VerifierType {
	return core.VerifierTypeTezosAddress
}

func (t *Tezos) Init(ctx context.Context, cancelCtx context.CancelFunc, conf config.Section, metrics metrics.Manager, cacheManager cache.Manager) (err error) {
	t.InitConfig(conf)
	tezosconnectConf := t.tezosconnectConf
	addressResolverConf := conf.SubSection(AddressResolverConfigKey)

	t.ctx = log.WithLogField(ctx, "proto", "tezos")
	t.cancelCtx = cancelCtx
	t.metrics = metrics
	t.capabilities = &blockchain.Capabilities{}
	t.callbacks = common.NewBlockchainCallbacks()
	t.subs = common.NewFireflySubscriptions()

	if addressResolverConf.GetString(AddressResolverURLTemplate) != "" {
		// Check if we need to invoke the address resolver (without caching) on every call
		t.addressResolveAlways = addressResolverConf.GetBool(AddressResolverAlwaysResolve)
		if t.addressResolver, err = newAddressResolver(ctx, addressResolverConf, cacheManager, !t.addressResolveAlways); err != nil {
			return err
		}
	}

	if tezosconnectConf.GetString(ffresty.HTTPConfigURL) == "" {
		return i18n.NewError(ctx, coremsgs.MsgMissingPluginConfig, "url", tezosconnectConf)
	}

	wsConfig, err := wsclient.GenerateConfig(ctx, tezosconnectConf)
	if err == nil {
		t.client, err = ffresty.New(t.ctx, tezosconnectConf)
	}

	if err != nil {
		return err
	}

	t.pluginTopic = tezosconnectConf.GetString(TezosconnectConfigTopic)
	if t.pluginTopic == "" {
		return i18n.NewError(ctx, coremsgs.MsgMissingPluginConfig, "topic", "blockchain.tezos.tezosconnect")
	}
	t.prefixShort = tezosconnectConf.GetString(TezosconnectPrefixShort)
	t.prefixLong = tezosconnectConf.GetString(TezosconnectPrefixLong)

	if wsConfig.WSKeyPath == "" {
		wsConfig.WSKeyPath = "/ws"
	}
	t.wsconn, err = wsclient.New(ctx, wsConfig, nil, t.afterConnect)
	if err != nil {
		return err
	}
	cache, err := cacheManager.GetCache(
		cache.NewCacheConfig(
			ctx,
			coreconfig.CacheBlockchainLimit,
			coreconfig.CacheBlockchainTTL,
			"",
		),
	)
	if err != nil {
		return err
	}
	t.cache = cache

	t.streams = newStreamManager(t.client, t.cache, t.tezosconnectConf.GetUint(TezosconnectConfigBatchSize), uint(t.tezosconnectConf.GetDuration(TezosconnectConfigBatchTimeout).Milliseconds()))

	t.backgroundStart = t.tezosconnectConf.GetBool(TezosconnectBackgroundStart)
	if t.backgroundStart {
		t.backgroundRetry = &retry.Retry{
			InitialDelay: t.tezosconnectConf.GetDuration(TezosconnectBackgroundStartInitialDelay),
			MaximumDelay: t.tezosconnectConf.GetDuration(TezosconnectBackgroundStartMaxDelay),
			Factor:       t.tezosconnectConf.GetFloat64(TezosconnectBackgroundStartFactor),
		}

		return nil
	}

	stream, err := t.streams.ensureEventStream(t.ctx, t.pluginTopic)
	if err != nil {
		return err
	}

	t.streamID = stream.ID
	log.L(t.ctx).Infof("Event stream: %s (pluginTopic=%s)", t.streamID, t.pluginTopic)

	t.closed = make(chan struct{})
	go t.eventLoop()

	return nil
}

func (t *Tezos) StartNamespace(ctx context.Context, namespace string) (err error) {
	// TODO: Implement
	return nil
}

func (t *Tezos) StopNamespace(ctx context.Context, namespace string) (err error) {
	// TODO: Implement
	return nil
}

func (t *Tezos) SetHandler(namespace string, handler blockchain.Callbacks) {
	t.callbacks.SetHandler(namespace, handler)
}

func (t *Tezos) SetOperationHandler(namespace string, handler core.OperationCallbacks) {
	t.callbacks.SetOperationalHandler(namespace, handler)
}

func (t *Tezos) Start() (err error) {
	if t.backgroundStart {
		go t.startBackgroundLoop()
		return nil
	}

	return t.wsconn.Connect()
}

func (t *Tezos) Capabilities() *blockchain.Capabilities {
	return t.capabilities
}

func (t *Tezos) AddFireflySubscription(ctx context.Context,
	namespace *core.Namespace,
	contract *blockchain.MultipartyContract,
	_ string, // Tezos lexicographically sortable protocol IDs for not yet implemented for events
) (string, error) {
	tezosLocation, err := t.parseContractLocation(ctx, contract.Location)
	if err != nil {
		return "", err
	}

	version, _ := t.GetNetworkVersion(ctx, contract.Location)

	sub, err := t.streams.ensureFireFlySubscription(ctx, namespace.Name, version, tezosLocation.Address, contract.FirstEvent, t.streamID, batchPinEvent)
	if err != nil {
		return "", err
	}

	t.subs.AddSubscription(ctx, namespace, version, sub.ID, nil)
	return sub.ID, nil
}

func (t *Tezos) RemoveFireflySubscription(ctx context.Context, subID string) {
	t.subs.RemoveSubscription(ctx, subID)
}

func (t *Tezos) ResolveSigningKey(ctx context.Context, key string, intent blockchain.ResolveKeyIntent) (resolved string, err error) {
	// Key is always required
	if key == "" {
		return "", i18n.NewError(ctx, coremsgs.MsgNodeMissingBlockchainKey)
	}
	if !t.addressResolveAlways {
		// If there's no address resolver plugin, or addressResolveAlways is false,
		// we check if it's already an tezos address - in which case we can just return it.
		resolved, err = formatTezosAddress(ctx, key)
	}
	if t.addressResolveAlways || (err != nil && t.addressResolver != nil) {
		// Either it's not a valid tezos address,
		// or we've been configured to invoke the address resolver on every call
		resolved, err = t.addressResolver.ResolveSigningKey(ctx, key, intent)
		if err == nil {
			log.L(ctx).Infof("Key '%s' resolved to '%s'", key, resolved)
			return resolved, nil
		}
	}
	return resolved, err
}

func (t *Tezos) SubmitBatchPin(ctx context.Context, nsOpID, networkNamespace, signingKey string, batch *blockchain.BatchPin, location *fftypes.JSONAny) error {
	// TODO: impl
	return nil
}

func (t *Tezos) SubmitNetworkAction(ctx context.Context, nsOpID string, signingKey string, action core.NetworkActionType, location *fftypes.JSONAny) error {
	// TODO: impl
	return nil
}

func (t *Tezos) DeployContract(ctx context.Context, nsOpID, signingKey string, definition, contract *fftypes.JSONAny, input []interface{}, options map[string]interface{}) (submissionRejected bool, err error) {
	if t.metrics.IsMetricsEnabled() {
		t.metrics.BlockchainContractDeployment()
	}
	headers := TezosconnectMessageHeaders{
		Type: core.DeployContract,
		ID:   nsOpID,
	}
	body := map[string]interface{}{
		"headers":  &headers,
		"contract": contract,
		"from":     signingKey,
	}

	body, err = t.applyOptions(ctx, body, options)
	if err != nil {
		return true, err
	}

	var resErr common.BlockchainRESTError
	res, err := t.client.R().
		SetContext(ctx).
		SetBody(body).
		SetError(&resErr).
		Post("/")
	if err != nil || !res.IsSuccess() {
		return resErr.SubmissionRejected, common.WrapRESTError(ctx, &resErr, res, err, coremsgs.MsgTezosconnectRESTErr)
	}

	return false, nil
}

func (t *Tezos) ValidateInvokeRequest(ctx context.Context, parsedMethod interface{}, input map[string]interface{}, hasMessage bool) error {
	// No additional validation beyond what is enforced by Contract Manager
	_, _, err := t.recoverFFI(ctx, parsedMethod)
	return err
}

func (t *Tezos) InvokeContract(ctx context.Context, nsOpID string, signingKey string, location *fftypes.JSONAny, parsedMethod interface{}, input map[string]interface{}, options map[string]interface{}, batch *blockchain.BatchPin) (bool, error) {
	tezosLocation, err := t.parseContractLocation(ctx, location)
	if err != nil {
		return true, err
	}

	methodName, michelsonInput, err := t.prepareRequest(ctx, parsedMethod, input)
	if err != nil {
		return true, err
	}

	// TODO: add batch pin support

	return t.invokeContractMethod(ctx, tezosLocation.Address, methodName, signingKey, nsOpID, michelsonInput, options)
}

func (t *Tezos) QueryContract(ctx context.Context, signingKey string, location *fftypes.JSONAny, parsedMethod interface{}, input map[string]interface{}, options map[string]interface{}) (interface{}, error) {
	tezosLocation, err := t.parseContractLocation(ctx, location)
	if err != nil {
		return nil, err
	}

	methodName, michelsonInput, err := t.prepareRequest(ctx, parsedMethod, input)
	if err != nil {
		return nil, err
	}

	res, err := t.queryContractMethod(ctx, tezosLocation.Address, methodName, signingKey, michelsonInput, options)
	if err != nil || !res.IsSuccess() {
		return nil, err
	}

	var output interface{}
	if err = json.Unmarshal(res.Body(), &output); err != nil {
		return nil, err
	}
	return output, nil
}

func (t *Tezos) ParseInterface(ctx context.Context, method *fftypes.FFIMethod, errors []*fftypes.FFIError) (interface{}, error) {
	return &ffiMethodAndErrors{
		method: method,
		errors: errors,
	}, nil
}

func (t *Tezos) NormalizeContractLocation(ctx context.Context, ntype blockchain.NormalizeType, location *fftypes.JSONAny) (result *fftypes.JSONAny, err error) {
	parsed, err := t.parseContractLocation(ctx, location)
	if err != nil {
		return nil, err
	}
	return t.encodeContractLocation(ctx, parsed)
}

<<<<<<< HEAD
func (t *Tezos) CheckOverlappingLocations(ctx context.Context, left *fftypes.JSONAny, right *fftypes.JSONAny) (bool, error) {
	if left == nil || right == nil {
		// No location on either side so overlapping
		// as means listening to everything
		return true, nil
	}

	parsedLeft, err := t.parseContractLocation(ctx, left)
	if err != nil {
		return false, err
	}

	parsedRight, err := t.parseContractLocation(ctx, right)
	if err != nil {
		return false, err
	}

	// For Ethereum just compared addresses
	return parsedLeft.Address == parsedRight.Address, nil
}

func (t *Tezos) StringifyContractLocation(ctx context.Context, location *fftypes.JSONAny) (string, error) {
	parsed, err := t.parseContractLocation(ctx, location)
	if err != nil {
		return "", err
	}

	return parsed.Address, nil
}

func (t *Tezos) AddContractListener(ctx context.Context, listener *core.ContractListener) (err error) {
	if len(listener.Filters) == 0 {
		return i18n.NewError(ctx, coremsgs.MsgFiltersEmpty, listener.Name)
	}

	if len(listener.Filters) > 1 {
		return i18n.NewError(ctx, coremsgs.MsgContractListenerBlockchainFilterLimit, listener.Name)
	}

	filter := listener.Filters[0]

=======
func (t *Tezos) AddContractListener(
	ctx context.Context,
	listener *core.ContractListener,
	_ string, // Tezos lexicographically sortable protocol IDs for not yet implemented for events
) (err error) {
>>>>>>> c00ecf8b
	var location *Location
	if filter.Location != nil {
		location, err = t.parseContractLocation(ctx, filter.Location)
		if err != nil {
			return err
		}
	}

	subName := fmt.Sprintf("ff-sub-%s-%s", listener.Namespace, listener.ID)
	firstEvent := string(core.SubOptsFirstEventNewest)
	if listener.Options != nil {
		firstEvent = listener.Options.FirstEvent
	}
	result, err := t.streams.createSubscription(ctx, location, t.streamID, subName, filter.Event.Name, firstEvent)
	if err != nil {
		return err
	}
	listener.BackendID = result.ID
	return nil
}

func (t *Tezos) DeleteContractListener(ctx context.Context, subscription *core.ContractListener, okNotFound bool) error {
	return t.streams.deleteSubscription(ctx, subscription.BackendID, okNotFound)
}

// Note: In state of development. Approach can be changed.
func (t *Tezos) GetContractListenerStatus(ctx context.Context, namespace, subID string, okNotFound bool) (found bool, detail interface{}, status core.ContractListenerStatus, err error) {
	sub, err := t.streams.getSubscription(ctx, subID, okNotFound)
	if err != nil || sub == nil {
		return false, nil, core.ContractListenerStatusUnknown, err
	}

	checkpoint := &ListenerStatus{
		Catchup: sub.Catchup,
		Checkpoint: ListenerCheckpoint{
			Block:                   sub.Checkpoint.Block,
			TransactionBatchIndex:   sub.Checkpoint.TransactionBatchIndex,
			TransactionIndex:        sub.Checkpoint.TransactionIndex,
			MetaInternalResultIndex: sub.Checkpoint.MetaInternalResultIndex,
		},
	}

	// reduce checkpoint data to a single enum
	status = core.ContractListenerStatusSynced
	if sub.Catchup {
		status = core.ContractListenerStatusSyncing
	}

	return true, checkpoint, status, nil
}

func (t *Tezos) GetFFIParamValidator(ctx context.Context) (fftypes.FFIParamValidator, error) {
	// Tezosconnect does not require any additional validation beyond "JSON Schema correctness" at this time
	return nil, nil
}

func (t *Tezos) GenerateEventSignature(ctx context.Context, event *fftypes.FFIEventDefinition) (string, error) {
	return event.Name, nil
}

func (t *Tezos) GenerateEventSignatureWithLocation(ctx context.Context, event *fftypes.FFIEventDefinition, location *fftypes.JSONAny) (string, error) {
	eventSignature, _ := t.GenerateEventSignature(ctx, event)

	// No location set
	if location == nil {
		return fmt.Sprintf("*:%s", eventSignature), nil
	}

	parsed, err := t.parseContractLocation(ctx, location)
	if err != nil {
		return "", err
	}

	return fmt.Sprintf("%s:%s", parsed.Address, eventSignature), nil
}

func (t *Tezos) GenerateErrorSignature(ctx context.Context, event *fftypes.FFIErrorDefinition) string {
	// TODO: impl
	return ""
}

func (t *Tezos) GenerateFFI(ctx context.Context, generationRequest *fftypes.FFIGenerationRequest) (*fftypes.FFI, error) {
	return nil, i18n.NewError(ctx, coremsgs.MsgFFIGenerationUnsupported)
}

func (t *Tezos) GetNetworkVersion(ctx context.Context, location *fftypes.JSONAny) (version int, err error) {
	// Part of the FIR-12. https://github.com/hyperledger/firefly-fir/pull/12
	// Not actual for the Tezos as it's batch pin contract was after the proposal.
	// TODO: get the network version from the batch pin contract
	return 2, nil
}

func (t *Tezos) GetAndConvertDeprecatedContractConfig(ctx context.Context) (location *fftypes.JSONAny, fromBlock string, err error) {
	return nil, "", nil
}

func (t *Tezos) GetTransactionStatus(ctx context.Context, operation *core.Operation) (interface{}, error) {
	txnID := (&core.PreparedOperation{ID: operation.ID, Namespace: operation.Namespace}).NamespacedIDString()

	transactionRequestPath := fmt.Sprintf("/transactions/%s", txnID)
	client := t.client
	var resErr common.BlockchainRESTError
	var statusResponse fftypes.JSONObject
	res, err := client.R().
		SetContext(ctx).
		SetError(&resErr).
		SetResult(&statusResponse).
		Get(transactionRequestPath)
	if err != nil || !res.IsSuccess() {
		if res.StatusCode() == 404 {
			return nil, nil
		}
		return nil, common.WrapRESTError(ctx, &resErr, res, err, coremsgs.MsgTezosconnectRESTErr)
	}

	receiptInfo := statusResponse.GetObject("receipt")
	txStatus := statusResponse.GetString("status")

	if txStatus != "" {
		var replyType string
		if txStatus == "Succeeded" {
			replyType = ReceiptTransactionSuccess
		} else {
			replyType = ReceiptTransactionFailed
		}
		// If the status has changed, mock up blockchain receipt as if we'd received it
		// as a web socket notification
		if (operation.Status == core.OpStatusPending || operation.Status == core.OpStatusInitialized) && txStatus != tezosTxStatusPending {
			receipt := &common.BlockchainReceiptNotification{
				Headers: common.BlockchainReceiptHeaders{
					ReceiptID: statusResponse.GetString("id"),
					ReplyType: replyType,
				},
				TxHash:     statusResponse.GetString("transactionHash"),
				Message:    statusResponse.GetString("errorMessage"),
				ProtocolID: receiptInfo.GetString("protocolId")}
			err := common.HandleReceipt(ctx, t, receipt, t.callbacks)
			if err != nil {
				log.L(ctx).Warnf("Failed to handle receipt")
			}
		}
	} else {
		// Don't expect to get here so issue a warning
		log.L(ctx).Warnf("Transaction status didn't include txStatus information")
	}

	return statusResponse, nil
}

func (t *Tezos) afterConnect(ctx context.Context, w wsclient.WSClient) error {
	// Send a subscribe to our topic after each connect/reconnect
	b, _ := json.Marshal(&tezosWSCommandPayload{
		Type:  "listen",
		Topic: t.pluginTopic,
	})
	err := w.Send(ctx, b)
	if err == nil {
		b, _ = json.Marshal(&tezosWSCommandPayload{
			Type: "listenreplies",
		})
		err = w.Send(ctx, b)
	}
	return err
}

func (t *Tezos) recoverFFI(ctx context.Context, parsedMethod interface{}) (*fftypes.FFIMethod, []*fftypes.FFIError, error) {
	methodInfo, ok := parsedMethod.(*ffiMethodAndErrors)
	if !ok || methodInfo.method == nil {
		return nil, nil, i18n.NewError(ctx, coremsgs.MsgUnexpectedInterfaceType, parsedMethod)
	}
	return methodInfo.method, methodInfo.errors, nil
}

func (t *Tezos) invokeContractMethod(ctx context.Context, address, methodName, signingKey, requestID string, michelsonInput micheline.Parameters, options map[string]interface{}) (submissionRejected bool, err error) {
	if t.metrics.IsMetricsEnabled() {
		t.metrics.BlockchainTransaction(address, methodName)
	}
	messageType := "SendTransaction"
	body, err := t.buildTezosconnectRequestBody(ctx, messageType, address, methodName, signingKey, requestID, michelsonInput, options)
	if err != nil {
		return true, err
	}

	var resErr common.BlockchainRESTError
	res, err := t.client.R().
		SetContext(ctx).
		SetBody(body).
		SetError(&resErr).
		Post("/")
	if err != nil || !res.IsSuccess() {
		return resErr.SubmissionRejected, common.WrapRESTError(ctx, &resErr, res, err, coremsgs.MsgTezosconnectRESTErr)
	}
	return false, nil
}

func (t *Tezos) queryContractMethod(ctx context.Context, address, methodName, signingKey string, michelsonInput micheline.Parameters, options map[string]interface{}) (*resty.Response, error) {
	if t.metrics.IsMetricsEnabled() {
		t.metrics.BlockchainQuery(address, methodName)
	}
	messageType := "Query"
	body, err := t.buildTezosconnectRequestBody(ctx, messageType, address, methodName, signingKey, "", michelsonInput, options)
	if err != nil {
		return nil, err
	}

	var resErr common.BlockchainRESTError
	res, err := t.client.R().
		SetContext(ctx).
		SetBody(body).
		SetError(&resErr).
		Post("/")
	if err != nil || !res.IsSuccess() {
		return res, common.WrapRESTError(ctx, &resErr, res, err, coremsgs.MsgTezosconnectRESTErr)
	}
	return res, nil
}

func (t *Tezos) buildTezosconnectRequestBody(ctx context.Context, messageType, address, methodName, signingKey, requestID string, michelsonInput micheline.Parameters, options map[string]interface{}) (map[string]interface{}, error) {
	headers := TezosconnectMessageHeaders{
		Type: messageType,
	}
	if requestID != "" {
		headers.ID = requestID
	}

	body := map[string]interface{}{
		"headers": &headers,
		"to":      address,
		"method":  methodName,
		"params":  []interface{}{michelsonInput},
	}
	if signingKey != "" {
		body["from"] = signingKey
	}

	return t.applyOptions(ctx, body, options)
}

func (t *Tezos) applyOptions(ctx context.Context, body, options map[string]interface{}) (map[string]interface{}, error) {
	for k, v := range options {
		// Set the new field if it's not already set. Do not allow overriding of existing fields
		if _, ok := body[k]; !ok {
			body[k] = v
		} else {
			return nil, i18n.NewError(ctx, coremsgs.MsgOverrideExistingFieldCustomOption, k)
		}
	}
	return body, nil
}

func (t *Tezos) prepareRequest(ctx context.Context, parsedMethod interface{}, input map[string]interface{}) (string, micheline.Parameters, error) {
	method, _, err := t.recoverFFI(ctx, parsedMethod)
	if err != nil {
		return "", micheline.Parameters{}, err
	}

	// Build the payload schema for the method parameters
	prefixItems := make([]*PrefixItem, len(method.Params))
	for i, param := range method.Params {
		var paramSchema ffiParamSchema
		if err := json.Unmarshal(param.Schema.Bytes(), &paramSchema); err != nil {
			return "", micheline.Parameters{}, i18n.WrapError(ctx, err, i18n.MsgJSONObjectParseFailed, fmt.Sprintf("%s.schema", param.Name))
		}

		prefixItems[i] = &PrefixItem{
			Name:    param.Name,
			Type:    paramSchema.Type,
			Details: paramSchema.Details,
		}
	}

	payloadSchema := &PayloadSchema{
		Type:        "array",
		PrefixItems: prefixItems,
	}

	schemaBytes, _ := json.Marshal(payloadSchema)
	var processSchemaReq map[string]interface{}
	_ = json.Unmarshal(schemaBytes, &processSchemaReq)

	michelineInput, err := processArgs(processSchemaReq, input, method.Name)

	return method.Name, michelineInput, err
}

func (t *Tezos) parseContractLocation(ctx context.Context, location *fftypes.JSONAny) (*Location, error) {
	tezosLocation := Location{}
	if err := json.Unmarshal(location.Bytes(), &tezosLocation); err != nil {
		return nil, i18n.NewError(ctx, coremsgs.MsgContractLocationInvalid, err)
	}
	if tezosLocation.Address == "" {
		return nil, i18n.NewError(ctx, coremsgs.MsgContractLocationInvalid, "'address' not set")
	}
	return &tezosLocation, nil
}

func (t *Tezos) encodeContractLocation(ctx context.Context, location *Location) (result *fftypes.JSONAny, err error) {
	location.Address, err = formatTezosAddress(ctx, location.Address)
	if err != nil {
		return nil, err
	}
	normalized, err := json.Marshal(location)
	if err == nil {
		result = fftypes.JSONAnyPtrBytes(normalized)
	}
	return result, err
}

func (t *Tezos) startBackgroundLoop() {
	_ = t.backgroundRetry.Do(t.ctx, fmt.Sprintf("tezos connector %s", t.Name()), func(attempt int) (retry bool, err error) {
		stream, err := t.streams.ensureEventStream(t.ctx, t.pluginTopic)
		if err != nil {
			return true, err
		}

		t.streamID = stream.ID
		log.L(t.ctx).Infof("Event stream: %s (topic=%s)", t.streamID, t.pluginTopic)

		err = t.wsconn.Connect()
		if err != nil {
			return true, err
		}

		t.closed = make(chan struct{})
		go t.eventLoop()

		return false, nil
	})
}

func (t *Tezos) eventLoop() {
	defer t.wsconn.Close()
	defer close(t.closed)
	l := log.L(t.ctx).WithField("role", "event-loop")
	ctx := log.WithLogger(t.ctx, l)
	for {
		select {
		case <-ctx.Done():
			l.Debugf("Event loop exiting (context cancelled)")
			return
		case msgBytes, ok := <-t.wsconn.Receive():
			if !ok {
				l.Debugf("Event loop exiting (receive channel closed). Terminating server!")
				t.cancelCtx()
				return
			}

			var msgParsed interface{}
			err := json.Unmarshal(msgBytes, &msgParsed)
			if err != nil {
				l.Errorf("Message cannot be parsed as JSON: %s\n%s", err, string(msgBytes))
				continue // Swallow this and move on
			}
			switch msgTyped := msgParsed.(type) {
			case []interface{}:
				err = t.handleMessageBatch(ctx, 0, msgTyped)
				if err == nil {
					ack, _ := json.Marshal(&tezosWSCommandPayload{
						Type:  "ack",
						Topic: t.pluginTopic,
					})
					err = t.wsconn.Send(ctx, ack)
				}
			case map[string]interface{}:
				var receipt common.BlockchainReceiptNotification
				_ = json.Unmarshal(msgBytes, &receipt)

				err := common.HandleReceipt(ctx, t, &receipt, t.callbacks)
				if err != nil {
					l.Errorf("Failed to process receipt: %+v", msgTyped)
				}
			default:
				l.Errorf("Message unexpected: %+v", msgTyped)
				continue
			}

			if err != nil {
				l.Errorf("Event loop exiting (%s). Terminating server!", err)
				t.cancelCtx()
				return
			}
		}
	}
}

func (t *Tezos) handleMessageBatch(ctx context.Context, batchID int64, messages []interface{}) error {
	// TODO:
	return nil
}

func formatTezosAddress(ctx context.Context, key string) (string, error) {
	if addressVerify.MatchString(key) {
		return key, nil
	}
	return "", i18n.NewError(ctx, coremsgs.MsgInvalidTezosAddress)
}<|MERGE_RESOLUTION|>--- conflicted
+++ resolved
@@ -410,7 +410,6 @@
 	return t.encodeContractLocation(ctx, parsed)
 }
 
-<<<<<<< HEAD
 func (t *Tezos) CheckOverlappingLocations(ctx context.Context, left *fftypes.JSONAny, right *fftypes.JSONAny) (bool, error) {
 	if left == nil || right == nil {
 		// No location on either side so overlapping
@@ -441,24 +440,21 @@
 	return parsed.Address, nil
 }
 
-func (t *Tezos) AddContractListener(ctx context.Context, listener *core.ContractListener) (err error) {
-	if len(listener.Filters) == 0 {
-		return i18n.NewError(ctx, coremsgs.MsgFiltersEmpty, listener.Name)
-	}
-
-	if len(listener.Filters) > 1 {
-		return i18n.NewError(ctx, coremsgs.MsgContractListenerBlockchainFilterLimit, listener.Name)
-	}
-
-	filter := listener.Filters[0]
-
-=======
 func (t *Tezos) AddContractListener(
 	ctx context.Context,
 	listener *core.ContractListener,
 	_ string, // Tezos lexicographically sortable protocol IDs for not yet implemented for events
 ) (err error) {
->>>>>>> c00ecf8b
+	if len(listener.Filters) == 0 {
+		return i18n.NewError(ctx, coremsgs.MsgFiltersEmpty, listener.Name)
+	}
+
+	if len(listener.Filters) > 1 {
+		return i18n.NewError(ctx, coremsgs.MsgContractListenerBlockchainFilterLimit, listener.Name)
+	}
+
+	filter := listener.Filters[0]
+
 	var location *Location
 	if filter.Location != nil {
 		location, err = t.parseContractLocation(ctx, filter.Location)
