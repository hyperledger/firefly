// Copyright © 2021 Kaleido, Inc.
//
// SPDX-License-Identifier: Apache-2.0
//
// Licensed under the Apache License, Version 2.0 (the "License");
// you may not use this file except in compliance with the License.
// You may obtain a copy of the License at
//
//     http://www.apache.org/licenses/LICENSE-2.0
//
// Unless required by applicable law or agreed to in writing, software
// distributed under the License is distributed on an "AS IS" BASIS,
// WITHOUT WARRANTIES OR CONDITIONS OF ANY KIND, either express or implied.
// See the License for the specific language governing permissions and
// limitations under the License.

package events

import (
	"context"
	"fmt"
	"testing"

	"github.com/hyperledger/firefly-common/pkg/config"
	"github.com/hyperledger/firefly-common/pkg/fftypes"
	"github.com/hyperledger/firefly/internal/coreconfig"
	"github.com/hyperledger/firefly/internal/events/system"
	"github.com/hyperledger/firefly/internal/txcommon"
	"github.com/hyperledger/firefly/mocks/assetmocks"
	"github.com/hyperledger/firefly/mocks/blockchainmocks"
	"github.com/hyperledger/firefly/mocks/broadcastmocks"
	"github.com/hyperledger/firefly/mocks/databasemocks"
	"github.com/hyperledger/firefly/mocks/datamocks"
	"github.com/hyperledger/firefly/mocks/definitionsmocks"
	"github.com/hyperledger/firefly/mocks/eventsmocks"
	"github.com/hyperledger/firefly/mocks/identitymanagermocks"
	"github.com/hyperledger/firefly/mocks/metricsmocks"
	"github.com/hyperledger/firefly/mocks/multipartymocks"
	"github.com/hyperledger/firefly/mocks/operationmocks"
	"github.com/hyperledger/firefly/mocks/privatemessagingmocks"
	"github.com/hyperledger/firefly/mocks/shareddownloadmocks"
	"github.com/hyperledger/firefly/mocks/txcommonmocks"
	"github.com/hyperledger/firefly/pkg/core"
	"github.com/hyperledger/firefly/pkg/database"
	"github.com/hyperledger/firefly/pkg/events"
	"github.com/sirupsen/logrus"
	"github.com/stretchr/testify/assert"
	"github.com/stretchr/testify/mock"
)

var testNodeID = fftypes.NewUUID()
var testNode = &core.Identity{
	IdentityBase: core.IdentityBase{
		ID: testNodeID,
	},
}

func newTestEventManager(t *testing.T) (*eventManager, func()) {
	return newTestEventManagerCommon(t, false, false)
}

func newTestEventManagerWithMetrics(t *testing.T) (*eventManager, func()) {
	return newTestEventManagerCommon(t, true, false)
}

func newTestEventManagerWithDBConcurrency(t *testing.T) (*eventManager, func()) {
	return newTestEventManagerCommon(t, false, true)
}

func newTestEventManagerCommon(t *testing.T, metrics, dbconcurrency bool) (*eventManager, func()) {
	coreconfig.Reset()
	config.Set(coreconfig.BlobReceiverWorkerCount, 1)
	config.Set(coreconfig.BlobReceiverWorkerBatchTimeout, "1s")
	logrus.SetLevel(logrus.DebugLevel)
	ctx, cancel := context.WithCancel(context.Background())
	mdi := &databasemocks.Plugin{}
	mbi := &blockchainmocks.Plugin{}
	mim := &identitymanagermocks.Manager{}
	met := &eventsmocks.Plugin{}
	mdm := &datamocks.Manager{}
	msh := &definitionsmocks.Handler{}
	mds := &definitionsmocks.Sender{}
	mbm := &broadcastmocks.Manager{}
	mpm := &privatemessagingmocks.Manager{}
	mam := &assetmocks.Manager{}
	mdd := &shareddownloadmocks.Manager{}
	mmi := &metricsmocks.Manager{}
	mom := &operationmocks.Manager{}
	mev := &eventsmocks.Plugin{}
	events := map[string]events.Plugin{"websockets": mev}
	mmp := &multipartymocks.Manager{}
	txHelper := txcommon.NewTransactionHelper("ns1", mdi, mdm)
	mmi.On("IsMetricsEnabled").Return(metrics)
	if metrics {
		mmi.On("TransferConfirmed", mock.Anything)
	}
	met.On("Name").Return("ut").Maybe()
	mbi.On("VerifierType").Return(core.VerifierTypeEthAddress).Maybe()
	mdi.On("Capabilities").Return(&database.Capabilities{Concurrency: dbconcurrency}).Maybe()
	mev.On("SetHandler", "ns1", mock.Anything).Return(nil).Maybe()
	mev.On("ValidateOptions", mock.Anything).Return(nil).Maybe()
<<<<<<< HEAD
	ns := &core.Namespace{Name: "ns1", NetworkName: "ns1"}
	emi, err := NewEventManager(ctx, ns, mni, mdi, mbi, mim, msh, mdm, mds, mbm, mpm, mam, mdd, mmi, txHelper, events, mmp)
=======
	ns := core.NamespaceRef{LocalName: "ns1", RemoteName: "ns1"}
	emi, err := NewEventManager(ctx, ns, mdi, mbi, mim, msh, mdm, mds, mbm, mpm, mam, mdd, mmi, mom, txHelper, events, mmp)
>>>>>>> 75e72c80
	em := emi.(*eventManager)
	em.txHelper = &txcommonmocks.Helper{}
	mockRunAsGroupPassthrough(mdi)
	assert.NoError(t, err)
	return em, cancel
}

func mockRunAsGroupPassthrough(mdi *databasemocks.Plugin) {
	rag := mdi.On("RunAsGroup", mock.Anything, mock.Anything).Maybe()
	rag.RunFn = func(a mock.Arguments) {
		fn := a[1].(func(context.Context) error)
		rag.ReturnArguments = mock.Arguments{fn(a[0].(context.Context))}
	}
}

func TestStartStop(t *testing.T) {
	em, cancel := newTestEventManager(t)
	mdi := em.database.(*databasemocks.Plugin)
	mdi.On("GetOffset", mock.Anything, core.OffsetTypeAggregator, aggregatorOffsetName).Return(&core.Offset{
		Type:    core.OffsetTypeAggregator,
		Name:    aggregatorOffsetName,
		Current: 12345,
		RowID:   333333,
	}, nil)
	mdi.On("GetPins", mock.Anything, "ns1", mock.Anything).Return([]*core.Pin{}, nil, nil)
	mdi.On("GetSubscriptions", mock.Anything, mock.Anything, mock.Anything).Return([]*core.Subscription{}, nil, nil)
	assert.NoError(t, em.Start())
	em.NewEvents() <- 12345
	em.NewPins() <- 12345
	cancel()
	em.WaitStop()
}

func TestStartStopBadDependencies(t *testing.T) {
	_, err := NewEventManager(context.Background(), &core.Namespace{}, nil, nil, nil, nil, nil, nil, nil, nil, nil, nil, nil, nil, nil, nil, nil)
	assert.Regexp(t, "FF10128", err)

}

func TestStartStopEventListenerFail(t *testing.T) {
	config.Set(coreconfig.EventTransportsEnabled, []string{"wrongun"})
	defer coreconfig.Reset()
	mdi := &databasemocks.Plugin{}
	mbi := &blockchainmocks.Plugin{}
	mim := &identitymanagermocks.Manager{}
	mdm := &datamocks.Manager{}
	msh := &definitionsmocks.Handler{}
	mds := &definitionsmocks.Sender{}
	mbm := &broadcastmocks.Manager{}
	mpm := &privatemessagingmocks.Manager{}
	mam := &assetmocks.Manager{}
	msd := &shareddownloadmocks.Manager{}
	mm := &metricsmocks.Manager{}
	mom := &operationmocks.Manager{}
	mev := &eventsmocks.Plugin{}
	events := map[string]events.Plugin{"websockets": mev}
	mmp := &multipartymocks.Manager{}
	txHelper := txcommon.NewTransactionHelper("ns1", mdi, mdm)
	mdi.On("Capabilities").Return(&database.Capabilities{Concurrency: false})
	mbi.On("VerifierType").Return(core.VerifierTypeEthAddress)
	mev.On("SetHandler", "ns1", mock.Anything).Return(fmt.Errorf("pop"))
<<<<<<< HEAD
	ns := &core.Namespace{Name: "ns1", NetworkName: "ns1"}
	_, err := NewEventManager(context.Background(), ns, mni, mdi, mbi, mim, msh, mdm, mds, mbm, mpm, mam, msd, mm, txHelper, events, mmp)
=======
	ns := core.NamespaceRef{LocalName: "ns1", RemoteName: "ns1"}
	_, err := NewEventManager(context.Background(), ns, mdi, mbi, mim, msh, mdm, mds, mbm, mpm, mam, msd, mm, mom, txHelper, events, mmp)
>>>>>>> 75e72c80
	assert.EqualError(t, err, "pop")
}

func TestEmitSubscriptionEventsNoops(t *testing.T) {
	em, cancel := newTestEventManager(t)
	mdi := em.database.(*databasemocks.Plugin)
	mdi.On("GetOffset", mock.Anything, core.OffsetTypeAggregator, aggregatorOffsetName).Return(&core.Offset{
		Type:    core.OffsetTypeAggregator,
		Name:    aggregatorOffsetName,
		Current: 12345,
		RowID:   333333,
	}, nil)
	mdi.On("GetPins", mock.Anything, "ns1", mock.Anything).Return([]*core.Pin{}, nil, nil)
	mdi.On("GetSubscriptions", mock.Anything, mock.Anything, mock.Anything).Return([]*core.Subscription{}, nil, nil)

	getSubCallReady := make(chan bool, 1)
	getSubCalled := make(chan bool)
	getSub := mdi.On("GetSubscriptionByID", mock.Anything, "ns1", mock.Anything).Return(nil, nil)
	getSub.RunFn = func(a mock.Arguments) {
		<-getSubCallReady
		getSubCalled <- true
	}

	delOffsetCalled := make(chan bool)
	delOffsetMock := mdi.On("DeleteOffset", mock.Anything, mock.Anything, mock.Anything).Return(nil)
	delOffsetMock.RunFn = func(a mock.Arguments) {
		delOffsetCalled <- true
	}

	assert.NoError(t, em.Start())
	defer cancel()

	// Wait until the gets occur for these events, which will return nil
	getSubCallReady <- true
	em.NewSubscriptions() <- fftypes.NewUUID()
	em.SubscriptionUpdates() <- fftypes.NewUUID()
	<-getSubCalled

	em.DeletedSubscriptions() <- fftypes.NewUUID()
	close(getSubCallReady)
	<-delOffsetCalled
}

func TestCreateDurableSubscriptionBadSub(t *testing.T) {
	em, cancel := newTestEventManager(t)
	defer cancel()
	err := em.CreateUpdateDurableSubscription(em.ctx, &core.Subscription{}, false)
	assert.Regexp(t, "FF10189", err)
}

func TestCreateDurableSubscriptionDupName(t *testing.T) {
	em, cancel := newTestEventManager(t)
	defer cancel()
	mdi := em.database.(*databasemocks.Plugin)
	sub := &core.Subscription{
		SubscriptionRef: core.SubscriptionRef{
			ID:        fftypes.NewUUID(),
			Namespace: "ns1",
			Name:      "sub1",
		},
	}
	mdi.On("GetSubscriptionByName", mock.Anything, "ns1", "sub1").Return(sub, nil)
	err := em.CreateUpdateDurableSubscription(em.ctx, sub, true)
	assert.Regexp(t, "FF10193", err)
}

func TestCreateDurableSubscriptionDefaultSubCannotParse(t *testing.T) {
	em, cancel := newTestEventManager(t)
	defer cancel()
	mdi := em.database.(*databasemocks.Plugin)
	sub := &core.Subscription{
		SubscriptionRef: core.SubscriptionRef{
			ID:        fftypes.NewUUID(),
			Namespace: "ns1",
			Name:      "sub1",
		},
		Filter: core.SubscriptionFilter{
			Events: "![[[[[",
		},
	}
	mdi.On("GetSubscriptionByName", mock.Anything, "ns1", "sub1").Return(nil, nil)
	err := em.CreateUpdateDurableSubscription(em.ctx, sub, true)
	assert.Regexp(t, "FF10171", err)
}

func TestCreateDurableSubscriptionBadFirstEvent(t *testing.T) {
	em, cancel := newTestEventManager(t)
	defer cancel()
	mdi := em.database.(*databasemocks.Plugin)
	wrongFirstEvent := core.SubOptsFirstEvent("lobster")
	sub := &core.Subscription{
		SubscriptionRef: core.SubscriptionRef{
			ID:        fftypes.NewUUID(),
			Namespace: "ns1",
			Name:      "sub1",
		},
		Options: core.SubscriptionOptions{
			SubscriptionCoreOptions: core.SubscriptionCoreOptions{
				FirstEvent: &wrongFirstEvent,
			},
		},
	}
	mdi.On("GetSubscriptionByName", mock.Anything, "ns1", "sub1").Return(nil, nil)
	err := em.CreateUpdateDurableSubscription(em.ctx, sub, true)
	assert.Regexp(t, "FF10191", err)
}

func TestCreateDurableSubscriptionNegativeFirstEvent(t *testing.T) {
	em, cancel := newTestEventManager(t)
	defer cancel()
	wrongFirstEvent := core.SubOptsFirstEvent("-12345")
	mdi := em.database.(*databasemocks.Plugin)
	sub := &core.Subscription{
		SubscriptionRef: core.SubscriptionRef{
			ID:        fftypes.NewUUID(),
			Namespace: "ns1",
			Name:      "sub1",
		},
		Options: core.SubscriptionOptions{
			SubscriptionCoreOptions: core.SubscriptionCoreOptions{
				FirstEvent: &wrongFirstEvent,
			},
		},
	}
	mdi.On("GetSubscriptionByName", mock.Anything, "ns1", "sub1").Return(nil, nil)
	err := em.CreateUpdateDurableSubscription(em.ctx, sub, true)
	assert.Regexp(t, "FF10192", err)
}

func TestCreateDurableSubscriptionGetHighestSequenceFailure(t *testing.T) {
	em, cancel := newTestEventManager(t)
	defer cancel()
	mdi := em.database.(*databasemocks.Plugin)
	sub := &core.Subscription{
		SubscriptionRef: core.SubscriptionRef{
			ID:        fftypes.NewUUID(),
			Namespace: "ns1",
			Name:      "sub1",
		},
	}
	mdi.On("GetSubscriptionByName", mock.Anything, "ns1", "sub1").Return(nil, nil)
	mdi.On("GetEvents", mock.Anything, mock.Anything, mock.Anything).Return(nil, nil, fmt.Errorf("pop"))
	err := em.CreateUpdateDurableSubscription(em.ctx, sub, true)
	assert.EqualError(t, err, "pop")
}

func TestCreateDurableSubscriptionOk(t *testing.T) {
	em, cancel := newTestEventManager(t)
	defer cancel()
	mdi := em.database.(*databasemocks.Plugin)
	sub := &core.Subscription{
		SubscriptionRef: core.SubscriptionRef{
			ID:        fftypes.NewUUID(),
			Namespace: "ns1",
			Name:      "sub1",
		},
	}
	mdi.On("GetSubscriptionByName", mock.Anything, "ns1", "sub1").Return(nil, nil)
	mdi.On("GetEvents", mock.Anything, "ns1", mock.Anything).Return([]*core.Event{
		{Sequence: 12345},
	}, nil, nil)
	mdi.On("UpsertSubscription", mock.Anything, mock.Anything, false).Return(nil)
	err := em.CreateUpdateDurableSubscription(em.ctx, sub, true)
	assert.NoError(t, err)
	// Check genreated fields
	assert.NotNil(t, sub.ID)
	assert.Equal(t, "websockets", sub.Transport)
	assert.Equal(t, "12345", string(*sub.Options.FirstEvent))
}

func TestUpdateDurableSubscriptionOk(t *testing.T) {
	em, cancel := newTestEventManager(t)
	defer cancel()
	mdi := em.database.(*databasemocks.Plugin)
	sub := &core.Subscription{
		SubscriptionRef: core.SubscriptionRef{
			ID:        fftypes.NewUUID(),
			Namespace: "ns1",
			Name:      "sub1",
		},
	}
	var firstEvent core.SubOptsFirstEvent = "12345"
	mdi.On("GetSubscriptionByName", mock.Anything, "ns1", "sub1").Return(&core.Subscription{
		SubscriptionRef: core.SubscriptionRef{
			ID: fftypes.NewUUID(),
		},
		Options: core.SubscriptionOptions{
			SubscriptionCoreOptions: core.SubscriptionCoreOptions{
				FirstEvent: &firstEvent,
			},
		},
	}, nil) // return non-matching existing
	mdi.On("UpsertSubscription", mock.Anything, mock.Anything, true).Return(nil)
	err := em.CreateUpdateDurableSubscription(em.ctx, sub, false)
	assert.NoError(t, err)
	// Check genreated fields
	assert.NotNil(t, sub.ID)
	assert.Equal(t, "websockets", sub.Transport)
	assert.Equal(t, "12345", string(*sub.Options.FirstEvent))
}

func TestUpdateDurableSubscriptionNoOp(t *testing.T) {
	em, cancel := newTestEventManager(t)
	defer cancel()
	mdi := em.database.(*databasemocks.Plugin)
	no := false
	sub := &core.Subscription{
		SubscriptionRef: core.SubscriptionRef{
			ID:        fftypes.NewUUID(),
			Namespace: "ns1",
			Name:      "sub1",
		},
		Transport: "websockets",
		Options: core.SubscriptionOptions{
			SubscriptionCoreOptions: core.SubscriptionCoreOptions{
				WithData: &no,
			},
		},
	}
	var subExisting = *sub
	subExisting.Created = fftypes.Now()
	subExisting.Updated = fftypes.Now()
	subExisting.ID = fftypes.NewUUID()
	mdi.On("GetSubscriptionByName", mock.Anything, "ns1", "sub1").Return(&subExisting, nil) // return non-matching existing
	err := em.CreateUpdateDurableSubscription(em.ctx, sub, false)
	assert.NoError(t, err)
}

func TestCreateDeleteDurableSubscriptionOk(t *testing.T) {
	em, cancel := newTestEventManager(t)
	defer cancel()
	mdi := em.database.(*databasemocks.Plugin)
	subId := fftypes.NewUUID()
	sub := &core.Subscription{SubscriptionRef: core.SubscriptionRef{ID: subId, Namespace: "ns1"}}
	mdi.On("GetSubscriptionByID", mock.Anything, "ns1", subId).Return(sub, nil)
	mdi.On("DeleteSubscriptionByID", mock.Anything, "ns1", subId).Return(nil)
	err := em.DeleteDurableSubscription(em.ctx, sub)
	assert.NoError(t, err)
}

func TestAddInternalListener(t *testing.T) {
	em, cancel := newTestEventManager(t)
	ie := &system.Events{}
	cbs := &eventsmocks.Callbacks{}

	cbs.On("RegisterConnection", mock.Anything, mock.Anything).Return(nil)
	cbs.On("EphemeralSubscription", mock.Anything, "ns1", mock.Anything, mock.Anything).Return(nil)

	conf := config.RootSection("ut.events")
	ie.InitConfig(conf)
	ie.Init(em.ctx, conf)
	ie.SetHandler("ns1", cbs)
	em.internalEvents = ie
	defer cancel()
	err := em.AddSystemEventListener("ns1", func(event *core.EventDelivery) error { return nil })
	assert.NoError(t, err)

	cbs.AssertExpectations(t)
}

func TestGetPlugins(t *testing.T) {
	em, _ := newTestEventManager(t)

	expectedPlugins := []*core.NamespaceStatusPlugin{
		{
			PluginType: "websockets",
		},
	}

	assert.ElementsMatch(t, em.GetPlugins(), expectedPlugins)
}<|MERGE_RESOLUTION|>--- conflicted
+++ resolved
@@ -99,13 +99,8 @@
 	mdi.On("Capabilities").Return(&database.Capabilities{Concurrency: dbconcurrency}).Maybe()
 	mev.On("SetHandler", "ns1", mock.Anything).Return(nil).Maybe()
 	mev.On("ValidateOptions", mock.Anything).Return(nil).Maybe()
-<<<<<<< HEAD
 	ns := &core.Namespace{Name: "ns1", NetworkName: "ns1"}
-	emi, err := NewEventManager(ctx, ns, mni, mdi, mbi, mim, msh, mdm, mds, mbm, mpm, mam, mdd, mmi, txHelper, events, mmp)
-=======
-	ns := core.NamespaceRef{LocalName: "ns1", RemoteName: "ns1"}
 	emi, err := NewEventManager(ctx, ns, mdi, mbi, mim, msh, mdm, mds, mbm, mpm, mam, mdd, mmi, mom, txHelper, events, mmp)
->>>>>>> 75e72c80
 	em := emi.(*eventManager)
 	em.txHelper = &txcommonmocks.Helper{}
 	mockRunAsGroupPassthrough(mdi)
@@ -167,13 +162,8 @@
 	mdi.On("Capabilities").Return(&database.Capabilities{Concurrency: false})
 	mbi.On("VerifierType").Return(core.VerifierTypeEthAddress)
 	mev.On("SetHandler", "ns1", mock.Anything).Return(fmt.Errorf("pop"))
-<<<<<<< HEAD
 	ns := &core.Namespace{Name: "ns1", NetworkName: "ns1"}
-	_, err := NewEventManager(context.Background(), ns, mni, mdi, mbi, mim, msh, mdm, mds, mbm, mpm, mam, msd, mm, txHelper, events, mmp)
-=======
-	ns := core.NamespaceRef{LocalName: "ns1", RemoteName: "ns1"}
 	_, err := NewEventManager(context.Background(), ns, mdi, mbi, mim, msh, mdm, mds, mbm, mpm, mam, msd, mm, mom, txHelper, events, mmp)
->>>>>>> 75e72c80
 	assert.EqualError(t, err, "pop")
 }
 
