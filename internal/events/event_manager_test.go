// Copyright © 2021 Kaleido, Inc.
//
// SPDX-License-Identifier: Apache-2.0
//
// Licensed under the Apache License, Version 2.0 (the "License");
// you may not use this file except in compliance with the License.
// You may obtain a copy of the License at
//
//     http://www.apache.org/licenses/LICENSE-2.0
//
// Unless required by applicable law or agreed to in writing, software
// distributed under the License is distributed on an "AS IS" BASIS,
// WITHOUT WARRANTIES OR CONDITIONS OF ANY KIND, either express or implied.
// See the License for the specific language governing permissions and
// limitations under the License.

package events

import (
	"context"
	"fmt"
	"testing"

	"github.com/hyperledger/firefly/internal/config"
	"github.com/hyperledger/firefly/internal/events/system"
	"github.com/hyperledger/firefly/mocks/assetmocks"
	"github.com/hyperledger/firefly/mocks/broadcastmocks"
	"github.com/hyperledger/firefly/mocks/databasemocks"
	"github.com/hyperledger/firefly/mocks/datamocks"
	"github.com/hyperledger/firefly/mocks/eventsmocks"
	"github.com/hyperledger/firefly/mocks/identitymanagermocks"
	"github.com/hyperledger/firefly/mocks/privatemessagingmocks"
	"github.com/hyperledger/firefly/mocks/publicstoragemocks"
	"github.com/hyperledger/firefly/mocks/syshandlersmocks"
	"github.com/hyperledger/firefly/mocks/sysmessagingmocks"
	"github.com/hyperledger/firefly/pkg/fftypes"
	"github.com/stretchr/testify/assert"
	"github.com/stretchr/testify/mock"
)

var testNodeID = fftypes.NewUUID()

func newTestEventManager(t *testing.T) (*eventManager, func()) {
	config.Reset()
	ctx, cancel := context.WithCancel(context.Background())
	mdi := &databasemocks.Plugin{}
	mim := &identitymanagermocks.Manager{}
	mpi := &publicstoragemocks.Plugin{}
	met := &eventsmocks.Plugin{}
	mdm := &datamocks.Manager{}
	msh := &syshandlersmocks.SystemHandlers{}
	mbm := &broadcastmocks.Manager{}
	mpm := &privatemessagingmocks.Manager{}
<<<<<<< HEAD
	mni := &sysmessagingmocks.LocalNodeInfo{}
	mni.On("GetNodeUUID", mock.Anything).Return(testNodeID).Maybe()
	met.On("Name").Return("ut").Maybe()
	emi, err := NewEventManager(ctx, mni, mpi, mdi, mim, msh, mdm, mbm, mpm)
=======
	mam := &assetmocks.Manager{}
	met.On("Name").Return("ut").Maybe()
	emi, err := NewEventManager(ctx, mpi, mdi, mim, msh, mdm, mbm, mpm, mam)
>>>>>>> 446f40b2
	em := emi.(*eventManager)
	rag := mdi.On("RunAsGroup", em.ctx, mock.Anything).Maybe()
	rag.RunFn = func(a mock.Arguments) {
		rag.ReturnArguments = mock.Arguments{a[1].(func(context.Context) error)(a[0].(context.Context))}
	}
	assert.NoError(t, err)
	return em, cancel
}

func TestStartStop(t *testing.T) {
	em, cancel := newTestEventManager(t)
	mdi := em.database.(*databasemocks.Plugin)
	mdi.On("GetOffset", mock.Anything, fftypes.OffsetTypeAggregator, aggregatorOffsetName).Return(&fftypes.Offset{
		Type:    fftypes.OffsetTypeAggregator,
		Name:    aggregatorOffsetName,
		Current: 12345,
		RowID:   333333,
	}, nil)
	mdi.On("GetPins", mock.Anything, mock.Anything, mock.Anything).Return([]*fftypes.Pin{}, nil, nil)
	mdi.On("GetSubscriptions", mock.Anything, mock.Anything, mock.Anything).Return([]*fftypes.Subscription{}, nil, nil)
	assert.NoError(t, em.Start())
	em.NewEvents() <- 12345
	em.NewPins() <- 12345
	assert.Equal(t, chan<- *fftypes.ChangeEvent(em.subManager.cel.changeEvents), em.ChangeEvents())
	cancel()
	em.WaitStop()
}

func TestStartStopBadDependencies(t *testing.T) {
	_, err := NewEventManager(context.Background(), nil, nil, nil, nil, nil, nil, nil, nil)
	assert.Regexp(t, "FF10128", err)

}

func TestStartStopBadTransports(t *testing.T) {
	config.Set(config.EventTransportsEnabled, []string{"wrongun"})
	defer config.Reset()
	mdi := &databasemocks.Plugin{}
	mim := &identitymanagermocks.Manager{}
	mpi := &publicstoragemocks.Plugin{}
	mdm := &datamocks.Manager{}
	msh := &syshandlersmocks.SystemHandlers{}
	mbm := &broadcastmocks.Manager{}
	mpm := &privatemessagingmocks.Manager{}
<<<<<<< HEAD
	mni := &sysmessagingmocks.LocalNodeInfo{}
	_, err := NewEventManager(context.Background(), mni, mpi, mdi, mim, msh, mdm, mbm, mpm)
=======
	mam := &assetmocks.Manager{}
	_, err := NewEventManager(context.Background(), mpi, mdi, mim, msh, mdm, mbm, mpm, mam)
>>>>>>> 446f40b2
	assert.Regexp(t, "FF10172", err)

}

func TestEmitSubscriptionEventsNoops(t *testing.T) {
	em, cancel := newTestEventManager(t)
	mdi := em.database.(*databasemocks.Plugin)
	mdi.On("GetOffset", mock.Anything, fftypes.OffsetTypeAggregator, aggregatorOffsetName).Return(&fftypes.Offset{
		Type:    fftypes.OffsetTypeAggregator,
		Name:    aggregatorOffsetName,
		Current: 12345,
		RowID:   333333,
	}, nil)
	mdi.On("GetPins", mock.Anything, mock.Anything, mock.Anything).Return([]*fftypes.Pin{}, nil, nil)
	mdi.On("GetSubscriptions", mock.Anything, mock.Anything, mock.Anything).Return([]*fftypes.Subscription{}, nil, nil)

	getSubCallReady := make(chan bool, 1)
	getSubCalled := make(chan bool)
	getSub := mdi.On("GetSubscriptionByID", mock.Anything, mock.Anything).Return(nil, nil)
	getSub.RunFn = func(a mock.Arguments) {
		<-getSubCallReady
		getSubCalled <- true
	}

	delOffsetCalled := make(chan bool)
	delOffsetMock := mdi.On("DeleteOffset", mock.Anything, mock.Anything, mock.Anything).Return(nil)
	delOffsetMock.RunFn = func(a mock.Arguments) {
		delOffsetCalled <- true
	}

	assert.NoError(t, em.Start())
	defer cancel()

	// Wait until the gets occur for these events, which will return nil
	getSubCallReady <- true
	em.NewSubscriptions() <- fftypes.NewUUID()
	em.SubscriptionUpdates() <- fftypes.NewUUID()
	<-getSubCalled

	em.DeletedSubscriptions() <- fftypes.NewUUID()
	close(getSubCallReady)
	<-delOffsetCalled
}

func TestCreateDurableSubscriptionBadSub(t *testing.T) {
	em, cancel := newTestEventManager(t)
	defer cancel()
	err := em.CreateUpdateDurableSubscription(em.ctx, &fftypes.Subscription{}, false)
	assert.Regexp(t, "FF10189", err)
}

func TestCreateDurableSubscriptionDupName(t *testing.T) {
	em, cancel := newTestEventManager(t)
	defer cancel()
	mdi := em.database.(*databasemocks.Plugin)
	sub := &fftypes.Subscription{
		SubscriptionRef: fftypes.SubscriptionRef{
			ID:        fftypes.NewUUID(),
			Namespace: "ns1",
			Name:      "sub1",
		},
	}
	mdi.On("GetSubscriptionByName", mock.Anything, "ns1", "sub1").Return(sub, nil)
	err := em.CreateUpdateDurableSubscription(em.ctx, sub, true)
	assert.Regexp(t, "FF10193", err)
}

func TestCreateDurableSubscriptionDefaultSubCannotParse(t *testing.T) {
	em, cancel := newTestEventManager(t)
	defer cancel()
	mdi := em.database.(*databasemocks.Plugin)
	sub := &fftypes.Subscription{
		SubscriptionRef: fftypes.SubscriptionRef{
			ID:        fftypes.NewUUID(),
			Namespace: "ns1",
			Name:      "sub1",
		},
		Filter: fftypes.SubscriptionFilter{
			Events: "![[[[[",
		},
	}
	mdi.On("GetSubscriptionByName", mock.Anything, "ns1", "sub1").Return(nil, nil)
	err := em.CreateUpdateDurableSubscription(em.ctx, sub, true)
	assert.Regexp(t, "FF10171", err)
}

func TestCreateDurableSubscriptionBadFirstEvent(t *testing.T) {
	em, cancel := newTestEventManager(t)
	defer cancel()
	mdi := em.database.(*databasemocks.Plugin)
	wrongFirstEvent := fftypes.SubOptsFirstEvent("lobster")
	sub := &fftypes.Subscription{
		SubscriptionRef: fftypes.SubscriptionRef{
			ID:        fftypes.NewUUID(),
			Namespace: "ns1",
			Name:      "sub1",
		},
		Options: fftypes.SubscriptionOptions{
			SubscriptionCoreOptions: fftypes.SubscriptionCoreOptions{
				FirstEvent: &wrongFirstEvent,
			},
		},
	}
	mdi.On("GetSubscriptionByName", mock.Anything, "ns1", "sub1").Return(nil, nil)
	err := em.CreateUpdateDurableSubscription(em.ctx, sub, true)
	assert.Regexp(t, "FF10191", err)
}

func TestCreateDurableSubscriptionNegativeFirstEvent(t *testing.T) {
	em, cancel := newTestEventManager(t)
	defer cancel()
	wrongFirstEvent := fftypes.SubOptsFirstEvent("-12345")
	mdi := em.database.(*databasemocks.Plugin)
	sub := &fftypes.Subscription{
		SubscriptionRef: fftypes.SubscriptionRef{
			ID:        fftypes.NewUUID(),
			Namespace: "ns1",
			Name:      "sub1",
		},
		Options: fftypes.SubscriptionOptions{
			SubscriptionCoreOptions: fftypes.SubscriptionCoreOptions{
				FirstEvent: &wrongFirstEvent,
			},
		},
	}
	mdi.On("GetSubscriptionByName", mock.Anything, "ns1", "sub1").Return(nil, nil)
	err := em.CreateUpdateDurableSubscription(em.ctx, sub, true)
	assert.Regexp(t, "FF10192", err)
}

func TestCreateDurableSubscriptionGetHighestSequenceFailure(t *testing.T) {
	em, cancel := newTestEventManager(t)
	defer cancel()
	mdi := em.database.(*databasemocks.Plugin)
	sub := &fftypes.Subscription{
		SubscriptionRef: fftypes.SubscriptionRef{
			ID:        fftypes.NewUUID(),
			Namespace: "ns1",
			Name:      "sub1",
		},
	}
	mdi.On("GetSubscriptionByName", mock.Anything, "ns1", "sub1").Return(nil, nil)
	mdi.On("GetEvents", mock.Anything, mock.Anything, mock.Anything).Return(nil, nil, fmt.Errorf("pop"))
	err := em.CreateUpdateDurableSubscription(em.ctx, sub, true)
	assert.EqualError(t, err, "pop")
}

func TestCreateDurableSubscriptionOk(t *testing.T) {
	em, cancel := newTestEventManager(t)
	defer cancel()
	mdi := em.database.(*databasemocks.Plugin)
	sub := &fftypes.Subscription{
		SubscriptionRef: fftypes.SubscriptionRef{
			ID:        fftypes.NewUUID(),
			Namespace: "ns1",
			Name:      "sub1",
		},
	}
	mdi.On("GetSubscriptionByName", mock.Anything, "ns1", "sub1").Return(nil, nil)
	mdi.On("GetEvents", mock.Anything, mock.Anything).Return([]*fftypes.Event{
		{Sequence: 12345},
	}, nil, nil)
	mdi.On("UpsertSubscription", mock.Anything, mock.Anything, false).Return(nil)
	err := em.CreateUpdateDurableSubscription(em.ctx, sub, true)
	assert.NoError(t, err)
	// Check genreated fields
	assert.NotNil(t, sub.ID)
	assert.Equal(t, "websockets", sub.Transport)
	assert.Equal(t, "12345", string(*sub.Options.FirstEvent))
}

func TestUpdateDurableSubscriptionOk(t *testing.T) {
	em, cancel := newTestEventManager(t)
	defer cancel()
	mdi := em.database.(*databasemocks.Plugin)
	sub := &fftypes.Subscription{
		SubscriptionRef: fftypes.SubscriptionRef{
			ID:        fftypes.NewUUID(),
			Namespace: "ns1",
			Name:      "sub1",
		},
	}
	var firstEvent fftypes.SubOptsFirstEvent = "12345"
	mdi.On("GetSubscriptionByName", mock.Anything, "ns1", "sub1").Return(&fftypes.Subscription{
		SubscriptionRef: fftypes.SubscriptionRef{
			ID: fftypes.NewUUID(),
		},
		Options: fftypes.SubscriptionOptions{
			SubscriptionCoreOptions: fftypes.SubscriptionCoreOptions{
				FirstEvent: &firstEvent,
			},
		},
	}, nil) // return non-matching existing
	mdi.On("UpsertSubscription", mock.Anything, mock.Anything, true).Return(nil)
	err := em.CreateUpdateDurableSubscription(em.ctx, sub, false)
	assert.NoError(t, err)
	// Check genreated fields
	assert.NotNil(t, sub.ID)
	assert.Equal(t, "websockets", sub.Transport)
	assert.Equal(t, "12345", string(*sub.Options.FirstEvent))
}

func TestUpdateDurableSubscriptionNoOp(t *testing.T) {
	em, cancel := newTestEventManager(t)
	defer cancel()
	mdi := em.database.(*databasemocks.Plugin)
	no := false
	sub := &fftypes.Subscription{
		SubscriptionRef: fftypes.SubscriptionRef{
			ID:        fftypes.NewUUID(),
			Namespace: "ns1",
			Name:      "sub1",
		},
		Transport: "websockets",
		Options: fftypes.SubscriptionOptions{
			SubscriptionCoreOptions: fftypes.SubscriptionCoreOptions{
				WithData: &no,
			},
		},
	}
	var subExisting = *sub
	subExisting.Created = fftypes.Now()
	subExisting.Updated = fftypes.Now()
	subExisting.ID = fftypes.NewUUID()
	mdi.On("GetSubscriptionByName", mock.Anything, "ns1", "sub1").Return(&subExisting, nil) // return non-matching existing
	err := em.CreateUpdateDurableSubscription(em.ctx, sub, false)
	assert.NoError(t, err)
}

func TestCreateDeleteDurableSubscriptionOk(t *testing.T) {
	em, cancel := newTestEventManager(t)
	defer cancel()
	mdi := em.database.(*databasemocks.Plugin)
	subId := fftypes.NewUUID()
	sub := &fftypes.Subscription{SubscriptionRef: fftypes.SubscriptionRef{ID: subId, Namespace: "ns1"}}
	mdi.On("GetSubscriptionByID", mock.Anything, subId).Return(sub, nil)
	mdi.On("DeleteSubscriptionByID", mock.Anything, subId).Return(nil)
	err := em.DeleteDurableSubscription(em.ctx, sub)
	assert.NoError(t, err)
}

func TestAddInternalListener(t *testing.T) {
	em, cancel := newTestEventManager(t)
	ie := &system.Events{}
	cbs := &eventsmocks.Callbacks{}

	cbs.On("RegisterConnection", mock.Anything, mock.Anything).Return(nil)
	cbs.On("EphemeralSubscription", mock.Anything, "ns1", mock.Anything, mock.Anything).Return(nil)

	conf := config.NewPluginConfig("ut.events")
	ie.InitPrefix(conf)
	ie.Init(em.ctx, conf, cbs)
	em.internalEvents = ie
	defer cancel()
	err := em.AddSystemEventListener("ns1", func(event *fftypes.EventDelivery) error { return nil })
	assert.NoError(t, err)

	cbs.AssertExpectations(t)
}<|MERGE_RESOLUTION|>--- conflicted
+++ resolved
@@ -51,16 +51,11 @@
 	msh := &syshandlersmocks.SystemHandlers{}
 	mbm := &broadcastmocks.Manager{}
 	mpm := &privatemessagingmocks.Manager{}
-<<<<<<< HEAD
+	mam := &assetmocks.Manager{}
 	mni := &sysmessagingmocks.LocalNodeInfo{}
 	mni.On("GetNodeUUID", mock.Anything).Return(testNodeID).Maybe()
 	met.On("Name").Return("ut").Maybe()
-	emi, err := NewEventManager(ctx, mni, mpi, mdi, mim, msh, mdm, mbm, mpm)
-=======
-	mam := &assetmocks.Manager{}
-	met.On("Name").Return("ut").Maybe()
-	emi, err := NewEventManager(ctx, mpi, mdi, mim, msh, mdm, mbm, mpm, mam)
->>>>>>> 446f40b2
+	emi, err := NewEventManager(ctx, mni, mpi, mdi, mim, msh, mdm, mbm, mpm, mam)
 	em := emi.(*eventManager)
 	rag := mdi.On("RunAsGroup", em.ctx, mock.Anything).Maybe()
 	rag.RunFn = func(a mock.Arguments) {
@@ -90,7 +85,7 @@
 }
 
 func TestStartStopBadDependencies(t *testing.T) {
-	_, err := NewEventManager(context.Background(), nil, nil, nil, nil, nil, nil, nil, nil)
+	_, err := NewEventManager(context.Background(), nil, nil, nil, nil, nil, nil, nil, nil, nil)
 	assert.Regexp(t, "FF10128", err)
 
 }
@@ -105,15 +100,10 @@
 	msh := &syshandlersmocks.SystemHandlers{}
 	mbm := &broadcastmocks.Manager{}
 	mpm := &privatemessagingmocks.Manager{}
-<<<<<<< HEAD
 	mni := &sysmessagingmocks.LocalNodeInfo{}
-	_, err := NewEventManager(context.Background(), mni, mpi, mdi, mim, msh, mdm, mbm, mpm)
-=======
 	mam := &assetmocks.Manager{}
-	_, err := NewEventManager(context.Background(), mpi, mdi, mim, msh, mdm, mbm, mpm, mam)
->>>>>>> 446f40b2
+	_, err := NewEventManager(context.Background(), mni, mpi, mdi, mim, msh, mdm, mbm, mpm, mam)
 	assert.Regexp(t, "FF10172", err)
-
 }
 
 func TestEmitSubscriptionEventsNoops(t *testing.T) {
