--- conflicted
+++ resolved
@@ -167,34 +167,6 @@
 
 }
 
-<<<<<<< HEAD
-=======
-func TestSubManagerBadPlugin(t *testing.T) {
-	mdi := &databasemocks.Plugin{}
-	mdm := &datamocks.Manager{}
-	mbm := &broadcastmocks.Manager{}
-	mpm := &privatemessagingmocks.Manager{}
-	txHelper := txcommon.NewTransactionHelper("ns1", mdi, mdm)
-	coreconfig.Reset()
-	config.Set(coreconfig.EventTransportsEnabled, []string{"!unknown!"})
-	_, err := newSubscriptionManager(context.Background(), mdi, mdm, newEventNotifier(context.Background(), "ut"), mbm, mpm, txHelper)
-	assert.Regexp(t, "FF10172", err)
-}
-
-func TestSubManagerTransportInitError(t *testing.T) {
-	mei := &eventsmocks.Plugin{}
-	mei.On("Name").Return("ut")
-	mei.On("InitConfig", mock.Anything).Return()
-	mei.On("Init", mock.Anything, mock.Anything, mock.Anything).Return(fmt.Errorf("pop"))
-
-	sm, cancel := newTestSubManager(t, mei)
-	defer cancel()
-
-	err := sm.initTransports()
-	assert.EqualError(t, err, "pop")
-}
-
->>>>>>> 72747b76
 func TestStartSubRestoreFail(t *testing.T) {
 	mei := &eventsmocks.Plugin{}
 	sm, cancel := newTestSubManager(t, mei)
