--- conflicted
+++ resolved
@@ -252,11 +252,8 @@
 	MsgDefRejectedHashMismatch            = ffe("FF10410", "Rejected %s '%s' - hash mismatch: %s != %s")
 	MsgInvalidNamespaceUUID               = ffe("FF10411", "Expected 'namespace:' prefix on ID '%s'", 400)
 	MsgSubscriptionIDInvalid              = ffe("FF10412", "Invalid subscription ID: %s")
-<<<<<<< HEAD
-	MsgInvalidSubscriptionForNetwork      = ffe("FF10413", "Subscription name '%s' is invalid according to multiparty network rules in effect (network version=%d)")
-=======
 	MsgDefinitionRejected                 = ffe("FF10413", "Definition rejected")
 	MsgActionNotSupported                 = ffe("FF10414", "This action is not supported in this namespace", 400)
 	MsgMessagesNotSupported               = ffe("FF10415", "Messages are not supported in this namespace", 400)
->>>>>>> 3b19da19
+	MsgInvalidSubscriptionForNetwork      = ffe("FF10416", "Subscription name '%s' is invalid according to multiparty network rules in effect (network version=%d)")
 )