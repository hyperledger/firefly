// Copyright © 2021 Kaleido, Inc.
//
// SPDX-License-Identifier: Apache-2.0
//
// Licensed under the Apache License, Version 2.0 (the "License");
// you may not use this file except in compliance with the License.
// You may obtain a copy of the License at
//
//     http://www.apache.org/licenses/LICENSE-2.0
//
// Unless required by applicable law or agreed to in writing, software
// distributed under the License is distributed on an "AS IS" BASIS,
// WITHOUT WARRANTIES OR CONDITIONS OF ANY KIND, either express or implied.
// See the License for the specific language governing permissions and
// limitations under the License.

package orchestrator

import (
	"context"
	"fmt"

	"github.com/hyperledger/firefly/internal/assets"
	"github.com/hyperledger/firefly/internal/batch"
	"github.com/hyperledger/firefly/internal/batchpin"
	"github.com/hyperledger/firefly/internal/blockchain/bifactory"
	"github.com/hyperledger/firefly/internal/broadcast"
	"github.com/hyperledger/firefly/internal/config"
	"github.com/hyperledger/firefly/internal/contracts"
	"github.com/hyperledger/firefly/internal/data"
	"github.com/hyperledger/firefly/internal/database/difactory"
	"github.com/hyperledger/firefly/internal/dataexchange/dxfactory"
	"github.com/hyperledger/firefly/internal/definitions"
	"github.com/hyperledger/firefly/internal/events"
	"github.com/hyperledger/firefly/internal/i18n"
	"github.com/hyperledger/firefly/internal/identity"
	"github.com/hyperledger/firefly/internal/identity/iifactory"
	"github.com/hyperledger/firefly/internal/log"
	"github.com/hyperledger/firefly/internal/networkmap"
	"github.com/hyperledger/firefly/internal/privatemessaging"
	"github.com/hyperledger/firefly/internal/publicstorage/psfactory"
	"github.com/hyperledger/firefly/internal/syncasync"
	"github.com/hyperledger/firefly/internal/tokens/tifactory"
	"github.com/hyperledger/firefly/pkg/blockchain"
	"github.com/hyperledger/firefly/pkg/database"
	"github.com/hyperledger/firefly/pkg/dataexchange"
	"github.com/hyperledger/firefly/pkg/fftypes"
	idplugin "github.com/hyperledger/firefly/pkg/identity"
	"github.com/hyperledger/firefly/pkg/publicstorage"
	"github.com/hyperledger/firefly/pkg/tokens"
)

var (
	blockchainConfig    = config.NewPluginConfig("blockchain")
	databaseConfig      = config.NewPluginConfig("database")
	identityConfig      = config.NewPluginConfig("identity")
	publicstorageConfig = config.NewPluginConfig("publicstorage")
	dataexchangeConfig  = config.NewPluginConfig("dataexchange")
	tokensConfig        = config.NewPluginConfig("tokens").Array()
)

// Orchestrator is the main interface behind the API, implementing the actions
type Orchestrator interface {
	Init(ctx context.Context, cancelCtx context.CancelFunc) error
	Start() error
	WaitStop() // The close itself is performed by canceling the context
	Broadcast() broadcast.Manager
	PrivateMessaging() privatemessaging.Manager
	Events() events.EventManager
	NetworkMap() networkmap.Manager
	Data() data.Manager
	Assets() assets.Manager
	IsPreInit() bool

	// Status
	GetStatus(ctx context.Context) (*fftypes.NodeStatus, error)

	// Subscription management
	GetSubscriptions(ctx context.Context, ns string, filter database.AndFilter) ([]*fftypes.Subscription, *database.FilterResult, error)
	GetSubscriptionByID(ctx context.Context, ns, id string) (*fftypes.Subscription, error)
	CreateSubscription(ctx context.Context, ns string, subDef *fftypes.Subscription) (*fftypes.Subscription, error)
	CreateUpdateSubscription(ctx context.Context, ns string, subDef *fftypes.Subscription) (*fftypes.Subscription, error)
	DeleteSubscription(ctx context.Context, ns, id string) error

	// Data Query
	GetNamespace(ctx context.Context, ns string) (*fftypes.Namespace, error)
	GetNamespaces(ctx context.Context, filter database.AndFilter) ([]*fftypes.Namespace, *database.FilterResult, error)
	GetTransactionByID(ctx context.Context, ns, id string) (*fftypes.Transaction, error)
	GetTransactionOperations(ctx context.Context, ns, id string) ([]*fftypes.Operation, *database.FilterResult, error)
	GetTransactions(ctx context.Context, ns string, filter database.AndFilter) ([]*fftypes.Transaction, *database.FilterResult, error)
	GetMessageByID(ctx context.Context, ns, id string) (*fftypes.Message, error)
	GetMessageByIDWithData(ctx context.Context, ns, id string) (*fftypes.MessageInOut, error)
	GetMessages(ctx context.Context, ns string, filter database.AndFilter) ([]*fftypes.Message, *database.FilterResult, error)
	GetMessagesWithData(ctx context.Context, ns string, filter database.AndFilter) ([]*fftypes.MessageInOut, *database.FilterResult, error)
	GetMessageTransaction(ctx context.Context, ns, id string) (*fftypes.Transaction, error)
	GetMessageOperations(ctx context.Context, ns, id string) ([]*fftypes.Operation, *database.FilterResult, error)
	GetMessageEvents(ctx context.Context, ns, id string, filter database.AndFilter) ([]*fftypes.Event, *database.FilterResult, error)
	GetMessageData(ctx context.Context, ns, id string) ([]*fftypes.Data, error)
	GetMessagesForData(ctx context.Context, ns, dataID string, filter database.AndFilter) ([]*fftypes.Message, *database.FilterResult, error)
	GetBatchByID(ctx context.Context, ns, id string) (*fftypes.Batch, error)
	GetBatches(ctx context.Context, ns string, filter database.AndFilter) ([]*fftypes.Batch, *database.FilterResult, error)
	GetDataByID(ctx context.Context, ns, id string) (*fftypes.Data, error)
	GetData(ctx context.Context, ns string, filter database.AndFilter) ([]*fftypes.Data, *database.FilterResult, error)
	GetDatatypeByID(ctx context.Context, ns, id string) (*fftypes.Datatype, error)
	GetDatatypeByName(ctx context.Context, ns, name, version string) (*fftypes.Datatype, error)
	GetDatatypes(ctx context.Context, ns string, filter database.AndFilter) ([]*fftypes.Datatype, *database.FilterResult, error)
	GetOperationByID(ctx context.Context, ns, id string) (*fftypes.Operation, error)
	GetOperations(ctx context.Context, ns string, filter database.AndFilter) ([]*fftypes.Operation, *database.FilterResult, error)
	GetEventByID(ctx context.Context, ns, id string) (*fftypes.Event, error)
	GetEvents(ctx context.Context, ns string, filter database.AndFilter) ([]*fftypes.Event, *database.FilterResult, error)

	// Config Management
	GetConfig(ctx context.Context) fftypes.JSONObject
	GetConfigRecord(ctx context.Context, key string) (*fftypes.ConfigRecord, error)
	GetConfigRecords(ctx context.Context, filter database.AndFilter) ([]*fftypes.ConfigRecord, *database.FilterResult, error)
	PutConfigRecord(ctx context.Context, key string, configRecord fftypes.Byteable) (outputValue fftypes.Byteable, err error)
	DeleteConfigRecord(ctx context.Context, key string) (err error)
	ResetConfig(ctx context.Context)

	// Message Routing
	RequestReply(ctx context.Context, ns string, msg *fftypes.MessageInOut) (reply *fftypes.MessageInOut, err error)

	// Custom smart contracts
	AddContractInterface(ctx context.Context, ns string, cd *fftypes.FFI, waitConfirm bool) (output *fftypes.FFI, err error)
	GetContractInterfaces(ctx context.Context, ns string, filter database.AndFilter) ([]*fftypes.FFI, *database.FilterResult, error)
	GetContractInterfaceByID(ctx context.Context, id string) (output *fftypes.FFI, err error)
	GetContractInterfaceByNameAndVersion(ctx context.Context, ns, name, version string) (output *fftypes.FFI, err error)
	InvokeContract(ctx context.Context, ns string, req *fftypes.InvokeContractRequest) (interface{}, error)

	CreateContractAPI(ctx context.Context, ns string, api *fftypes.ContractAPI, waitConfirm bool) (*fftypes.ContractAPI, error)
	GetContractAPIs(ctx context.Context, ns string, filter database.AndFilter) ([]*fftypes.ContractAPI, *database.FilterResult, error)
	InvokeContractAPI(ctx context.Context, ns, apiName, methodName string, req *fftypes.InvokeContractRequest) (interface{}, error)
}

type orchestrator struct {
	ctx            context.Context
	cancelCtx      context.CancelFunc
	started        bool
	database       database.Plugin
	blockchain     blockchain.Plugin
	identity       identity.Manager
	identityPlugin idplugin.Plugin
	publicstorage  publicstorage.Plugin
	dataexchange   dataexchange.Plugin
	events         events.EventManager
	networkmap     networkmap.Manager
	batch          batch.Manager
	broadcast      broadcast.Manager
	messaging      privatemessaging.Manager
	definitions    definitions.DefinitionHandlers
	data           data.Manager
	syncasync      syncasync.Bridge
	batchpin       batchpin.Submitter
	assets         assets.Manager
	tokens         map[string]tokens.Plugin
	bc             boundCallbacks
	preInitMode    bool
<<<<<<< HEAD
	contracts      *contracts.ContractManager
=======
	node           *fftypes.UUID
>>>>>>> e3f38d06
}

func NewOrchestrator() Orchestrator {
	or := &orchestrator{}

	// Initialize the config on all the factories
	bifactory.InitPrefix(blockchainConfig)
	difactory.InitPrefix(databaseConfig)
	psfactory.InitPrefix(publicstorageConfig)
	dxfactory.InitPrefix(dataexchangeConfig)
	tifactory.InitPrefix(tokensConfig)

	return or
}

func (or *orchestrator) Init(ctx context.Context, cancelCtx context.CancelFunc) (err error) {
	or.ctx = ctx
	or.cancelCtx = cancelCtx
	err = or.initPlugins(ctx)
	if or.preInitMode {
		return nil
	}
	if err == nil {
		err = or.initComponents(ctx)
	}
	if err == nil {
		err = or.initNamespaces(ctx)
	}
	// Bind together the blockchain interface callbacks, with the events manager
	or.bc.bi = or.blockchain
	or.bc.ei = or.events
	or.bc.dx = or.dataexchange
	return err
}

func (or *orchestrator) Start() error {
	if or.preInitMode {
		log.L(or.ctx).Infof("Orchestrator in pre-init mode, waiting for initialization")
		return nil
	}
	err := or.blockchain.Start()
	if err == nil {
		err = or.batch.Start()
	}
	if err == nil {
		err = or.events.Start()
	}
	if err == nil {
		err = or.broadcast.Start()
	}
	if err == nil {
		err = or.messaging.Start()
	}
	if err == nil {
		for _, el := range or.tokens {
			if err = el.Start(); err != nil {
				break
			}
		}
	}
	or.started = true
	return err
}

func (or *orchestrator) WaitStop() {
	if !or.started {
		return
	}
	if or.batch != nil {
		or.batch.WaitStop()
		or.batch = nil
	}
	if or.broadcast != nil {
		or.broadcast.WaitStop()
		or.broadcast = nil
	}
	or.started = false
}

func (or *orchestrator) IsPreInit() bool {
	return or.preInitMode
}

func (or *orchestrator) Broadcast() broadcast.Manager {
	return or.broadcast
}

func (or *orchestrator) PrivateMessaging() privatemessaging.Manager {
	return or.messaging
}

func (or *orchestrator) Events() events.EventManager {
	return or.events
}

func (or *orchestrator) NetworkMap() networkmap.Manager {
	return or.networkmap
}

func (or *orchestrator) Data() data.Manager {
	return or.data
}

func (or *orchestrator) Assets() assets.Manager {
	return or.assets
}

func (or *orchestrator) initDatabaseCheckPreinit(ctx context.Context) (err error) {

	if or.database == nil {
		diType := config.GetString(config.DatabaseType)
		if or.database, err = difactory.GetPlugin(ctx, diType); err != nil {
			return err
		}
	}
	if err = or.database.Init(ctx, databaseConfig.SubPrefix(or.database.Name()), or); err != nil {
		return err
	}

	// Read configuration from DB and merge with existing config
	var configRecords []*fftypes.ConfigRecord
	filter := database.ConfigRecordQueryFactory.NewFilter(ctx).And()
	if configRecords, _, err = or.GetConfigRecords(ctx, filter); err != nil {
		return err
	}
	if len(configRecords) == 0 && config.GetBool(config.AdminPreinit) {
		or.preInitMode = true
		return nil
	}
	return config.MergeConfig(configRecords)
}

func (or *orchestrator) initPlugins(ctx context.Context) (err error) {

	if err = or.initDatabaseCheckPreinit(ctx); err != nil {
		return err
	} else if or.preInitMode {
		return nil
	}

	if or.identityPlugin == nil {
		iiType := config.GetString(config.IdentityType)
		if or.identityPlugin, err = iifactory.GetPlugin(ctx, iiType); err != nil {
			return err
		}
	}
	if err = or.identityPlugin.Init(ctx, identityConfig.SubPrefix(or.identityPlugin.Name()), or); err != nil {
		return err
	}

	if or.blockchain == nil {
		biType := config.GetString(config.BlockchainType)
		if or.blockchain, err = bifactory.GetPlugin(ctx, biType); err != nil {
			return err
		}
	}
	if err = or.blockchain.Init(ctx, blockchainConfig.SubPrefix(or.blockchain.Name()), &or.bc); err != nil {
		return err
	}

	if or.publicstorage == nil {
		psType := config.GetString(config.PublicStorageType)
		if or.publicstorage, err = psfactory.GetPlugin(ctx, psType); err != nil {
			return err
		}
	}
	if err = or.publicstorage.Init(ctx, publicstorageConfig.SubPrefix(or.publicstorage.Name()), or); err != nil {
		return err
	}

	if or.dataexchange == nil {
		dxType := config.GetString(config.DataexchangeType)
		if or.dataexchange, err = dxfactory.GetPlugin(ctx, dxType); err != nil {
			return err
		}
	}
	if err = or.dataexchange.Init(ctx, dataexchangeConfig.SubPrefix(or.dataexchange.Name()), &or.bc); err != nil {
		return err
	}

	if or.tokens == nil {
		or.tokens = make(map[string]tokens.Plugin)
		tokensConfigArraySize := tokensConfig.ArraySize()
		for i := 0; i < tokensConfigArraySize; i++ {
			prefix := tokensConfig.ArrayEntry(i)
			name := prefix.GetString(tokens.TokensConfigName)
			pluginName := prefix.GetString(tokens.TokensConfigPlugin)
			if name == "" {
				return i18n.NewError(ctx, i18n.MsgMissingTokensPluginConfig)
			}
			if err = fftypes.ValidateFFNameField(ctx, name, "name"); err != nil {
				return err
			}
			if pluginName == "" {
				// Migration path for old config key
				// TODO: eventually make this fatal
				pluginName = prefix.GetString(tokens.TokensConfigConnector)
				if pluginName == "" {
					return i18n.NewError(ctx, i18n.MsgMissingTokensPluginConfig)
				}
				log.L(ctx).Warnf("Your tokens config uses the deprecated 'connector' key - please change to 'plugin' instead")
			}
			if pluginName == "https" {
				// Migration path for old plugin name
				// TODO: eventually make this fatal
				log.L(ctx).Warnf("Your tokens config uses the old plugin name 'https' - this plugin has been renamed to 'fftokens'")
				pluginName = "fftokens"
			}

			log.L(ctx).Infof("Loading tokens plugin name=%s plugin=%s", name, pluginName)
			plugin, err := tifactory.GetPlugin(ctx, pluginName)
			if plugin != nil {
				err = plugin.Init(ctx, name, prefix, &or.bc)
			}
			if err != nil {
				return err
			}
			or.tokens[name] = plugin
		}
	}

	return nil
}

func (or *orchestrator) initComponents(ctx context.Context) (err error) {

	if or.identity == nil {
		or.identity, err = identity.NewIdentityManager(ctx, or.database, or.identityPlugin, or.blockchain)
		if err != nil {
			return err
		}
	}

	if or.data == nil {
		or.data, err = data.NewDataManager(ctx, or.database, or.publicstorage, or.dataexchange)
		if err != nil {
			return err
		}
	}

	if or.batch == nil {
		or.batch, err = batch.NewBatchManager(ctx, or, or.database, or.data)
		if err != nil {
			return err
		}
	}

	or.syncasync = syncasync.NewSyncAsyncBridge(ctx, or.database, or.data)
	or.batchpin = batchpin.NewBatchPinSubmitter(or.database, or.identity, or.blockchain)

	if or.messaging == nil {
		if or.messaging, err = privatemessaging.NewPrivateMessaging(ctx, or.database, or.identity, or.dataexchange, or.blockchain, or.batch, or.data, or.syncasync, or.batchpin); err != nil {
			return err
		}
	}

	if or.broadcast == nil {
		if or.broadcast, err = broadcast.NewBroadcastManager(ctx, or.database, or.identity, or.data, or.blockchain, or.dataexchange, or.publicstorage, or.batch, or.syncasync, or.batchpin); err != nil {
			return err
		}
	}

	if or.assets == nil {
		or.assets, err = assets.NewAssetManager(ctx, or.database, or.identity, or.data, or.syncasync, or.broadcast, or.messaging, or.tokens)
		if err != nil {
			return err
		}
	}

	or.definitions = definitions.NewDefinitionHandlers(or.database, or.dataexchange, or.data, or.broadcast, or.messaging, or.assets)

	if or.events == nil {
		or.events, err = events.NewEventManager(ctx, or, or.publicstorage, or.database, or.identity, or.definitions, or.data, or.broadcast, or.messaging, or.assets)
		if err != nil {
			return err
		}
	}

	if or.networkmap == nil {
		or.networkmap, err = networkmap.NewNetworkMap(ctx, or.database, or.broadcast, or.dataexchange, or.identity)
		if err != nil {
			return err
		}
	}

	or.syncasync.Init(or.events)

	or.contracts = contracts.NewContractManager(or.database, or.publicstorage, or.broadcast, or.identity, or.blockchain)

	return nil
}

func (or *orchestrator) getPrefdefinedNamespaces(ctx context.Context) ([]*fftypes.Namespace, error) {
	defaultNS := config.GetString(config.NamespacesDefault)
	predefined := config.GetObjectArray(config.NamespacesPredefined)
	namespaces := []*fftypes.Namespace{
		{
			Name:        fftypes.SystemNamespace,
			Type:        fftypes.NamespaceTypeSystem,
			Description: i18n.Expand(ctx, i18n.MsgSystemNSDescription),
		},
	}
	foundDefault := false
	for i, nsObject := range predefined {
		name := nsObject.GetString("name")
		err := fftypes.ValidateFFNameField(ctx, name, fmt.Sprintf("namespaces.predefined[%d].name", i))
		if err != nil {
			return nil, err
		}
		foundDefault = foundDefault || name == defaultNS
		description := nsObject.GetString("description")
		dup := false
		for _, existing := range namespaces {
			if existing.Name == name {
				log.L(ctx).Warnf("Duplicate predefined namespace (ignored): %s", name)
				dup = true
			}
		}
		if !dup {
			namespaces = append(namespaces, &fftypes.Namespace{
				Type:        fftypes.NamespaceTypeLocal,
				Name:        name,
				Description: description,
			})
		}
	}
	if !foundDefault {
		return nil, i18n.NewError(ctx, i18n.MsgDefaultNamespaceNotFound, defaultNS)
	}
	return namespaces, nil
}

func (or *orchestrator) initNamespaces(ctx context.Context) error {
	predefined, err := or.getPrefdefinedNamespaces(ctx)
	if err != nil {
		return err
	}
	for _, newNS := range predefined {
		ns, err := or.database.GetNamespace(ctx, newNS.Name)
		if err != nil {
			return err
		}
		var updated bool
		if ns == nil {
			updated = true
			newNS.ID = fftypes.NewUUID()
			newNS.Created = fftypes.Now()
		} else {
			// Only update if the description has changed, and the one in our DB is locally defined
			updated = ns.Description != newNS.Description && ns.Type == fftypes.NamespaceTypeLocal
		}
		if updated {
			if err := or.database.UpsertNamespace(ctx, newNS, true); err != nil {
				return err
			}
		}
	}
	return nil
}

func (or *orchestrator) AddContractInterface(ctx context.Context, ns string, ffi *fftypes.FFI, waitConfirm bool) (output *fftypes.FFI, err error) {
	return or.contracts.BroadcastContractInterface(ctx, ns, ffi, waitConfirm)
}

func (or *orchestrator) GetContractInterfaces(ctx context.Context, ns string, filter database.AndFilter) (output []*fftypes.FFI, res *database.FilterResult, err error) {
	return or.contracts.GetContractInterfaces(ctx, ns, filter)
}

func (or *orchestrator) GetContractInterfaceByID(ctx context.Context, id string) (output *fftypes.FFI, err error) {
	return or.contracts.GetContractInterfaceByID(ctx, id)
}

func (or *orchestrator) GetContractInterfaceByNameAndVersion(ctx context.Context, ns, name, version string) (output *fftypes.FFI, err error) {
	return or.contracts.GetContractInterfaceByNameAndVersion(ctx, ns, name, version)
}

func (or *orchestrator) InvokeContract(ctx context.Context, ns string, req *fftypes.InvokeContractRequest) (interface{}, error) {
	return or.contracts.InvokeContract(ctx, ns, req)
}

func (or *orchestrator) InvokeContractAPI(ctx context.Context, ns, apiName, methodName string, req *fftypes.InvokeContractRequest) (interface{}, error) {
	return or.contracts.InvokeContractAPI(ctx, ns, apiName, methodName, req)
}

func (or *orchestrator) GetContractAPIs(ctx context.Context, ns string, filter database.AndFilter) (output []*fftypes.ContractAPI, res *database.FilterResult, err error) {
	return or.contracts.GetContractAPIs(ctx, ns, filter)
}

func (or *orchestrator) CreateContractAPI(ctx context.Context, ns string, api *fftypes.ContractAPI, waitConfirm bool) (output *fftypes.ContractAPI, err error) {
	return or.contracts.BroadcastContractAPI(ctx, ns, api, waitConfirm)
}<|MERGE_RESOLUTION|>--- conflicted
+++ resolved
@@ -155,11 +155,8 @@
 	tokens         map[string]tokens.Plugin
 	bc             boundCallbacks
 	preInitMode    bool
-<<<<<<< HEAD
 	contracts      *contracts.ContractManager
-=======
 	node           *fftypes.UUID
->>>>>>> e3f38d06
 }
 
 func NewOrchestrator() Orchestrator {
