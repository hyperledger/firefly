--- conflicted
+++ resolved
@@ -202,12 +202,8 @@
 	or.mdx.On("SetNodes", mock.Anything).Return()
 	or.mps.On("SetHandler", "ns2", mock.Anything).Return()
 	or.mti.On("SetHandler", "ns", mock.Anything).Return(nil)
-<<<<<<< HEAD
+	or.mti.On("SetOperationHandler", "ns", mock.Anything).Return(nil)
 	err := or.Init(or.ctx)
-=======
-	or.mti.On("SetOperationHandler", "ns", mock.Anything).Return(nil)
-	err := or.Init(or.ctx, or.cancelCtx)
->>>>>>> 995d53b3
 	assert.NoError(t, err)
 
 	assert.Equal(t, or.mba, or.BatchManager())
@@ -440,14 +436,14 @@
 	assert.Regexp(t, "FF10414", err)
 }
 
-<<<<<<< HEAD
 func TestStop(t *testing.T) {
 	or := newTestOrchestrator()
 	called := false
 	or.onStop = func() { called = true }
 	or.stop()
 	assert.True(t, called)
-=======
+}
+
 func TestAuthorize(t *testing.T) {
 	or := newTestOrchestrator()
 	auth := &authmocks.Plugin{}
@@ -461,5 +457,4 @@
 	or := newTestOrchestrator()
 	err := or.Authorize(context.Background(), &fftypes.AuthReq{})
 	assert.NoError(t, err)
->>>>>>> 995d53b3
 }