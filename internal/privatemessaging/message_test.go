// Copyright © 2021 Kaleido, Inc.
//
// SPDX-License-Identifier: Apache-2.0
//
// Licensed under the Apache License, Version 2.0 (the "License");
// you may not use this file except in compliance with the License.
// You may obtain a copy of the License at
//
//     http://www.apache.org/licenses/LICENSE-2.0
//
// Unless required by applicable law or agreed to in writing, software
// distributed under the License is distributed on an "AS IS" BASIS,
// WITHOUT WARRANTIES OR CONDITIONS OF ANY KIND, either express or implied.
// See the License for the specific language governing permissions and
// limitations under the License.

package privatemessaging

import (
	"context"
	"fmt"
	"testing"

	"github.com/hyperledger/firefly/internal/syncasync"
	"github.com/hyperledger/firefly/mocks/databasemocks"
	"github.com/hyperledger/firefly/mocks/dataexchangemocks"
	"github.com/hyperledger/firefly/mocks/datamocks"
	"github.com/hyperledger/firefly/mocks/identitymanagermocks"
	"github.com/hyperledger/firefly/mocks/operationmocks"
	"github.com/hyperledger/firefly/mocks/syncasyncmocks"
	"github.com/hyperledger/firefly/pkg/database"
	"github.com/hyperledger/firefly/pkg/fftypes"
	"github.com/stretchr/testify/assert"
	"github.com/stretchr/testify/mock"
)

func newTestOrg(name string) *fftypes.Identity {
	identity := &fftypes.Identity{
		IdentityBase: fftypes.IdentityBase{
			ID:        fftypes.NewUUID(),
			Type:      fftypes.IdentityTypeOrg,
			Namespace: fftypes.SystemNamespace,
			Name:      name,
			Parent:    nil,
		},
	}
	identity.DID, _ = identity.GenerateDID(context.Background())
	return identity
}

func newTestNode(name string, owner *fftypes.Identity) *fftypes.Identity {
	identity := &fftypes.Identity{
		IdentityBase: fftypes.IdentityBase{
			ID:        fftypes.NewUUID(),
			Type:      fftypes.IdentityTypeNode,
			Namespace: fftypes.SystemNamespace,
			Name:      name,
			Parent:    owner.ID,
		},
		IdentityProfile: fftypes.IdentityProfile{
			Profile: fftypes.JSONObject{
				"id":  fmt.Sprintf("%s-peer", name),
				"url": fmt.Sprintf("https://%s.example.com", name),
			},
		},
	}
	identity.DID, _ = identity.GenerateDID(context.Background())
	return identity
}

func TestSendConfirmMessageE2EOk(t *testing.T) {

	pm, cancel := newTestPrivateMessagingWithMetrics(t)
	defer cancel()

	mim := pm.identity.(*identitymanagermocks.Manager)
	rootOrg := newTestOrg("rootorg")
	intermediateOrg := newTestOrg("localorg")
	intermediateOrg.Parent = rootOrg.ID
	localNode := newTestNode("node1", intermediateOrg)
	mim.On("ResolveInputSigningIdentity", pm.ctx, "ns1", mock.Anything).Return(nil)
	mim.On("GetNodeOwnerOrg", pm.ctx).Return(intermediateOrg, nil)
	mim.On("CachedIdentityLookup", pm.ctx, "org1").Return(intermediateOrg, false, nil)
	mim.On("CachedIdentityLookupByID", pm.ctx, rootOrg.ID).Return(rootOrg, nil)

	dataID := fftypes.NewUUID()
	mdm := pm.data.(*datamocks.Manager)
	mdm.On("ResolveInlineDataPrivate", pm.ctx, "ns1", mock.Anything).Return(fftypes.DataRefs{
		{ID: dataID, Hash: fftypes.NewRandB32()},
	}, nil)

	mdi := pm.database.(*databasemocks.Plugin)
	mdi.On("GetIdentities", pm.ctx, mock.Anything).Return([]*fftypes.Identity{}, nil, nil).Once()
	mdi.On("GetIdentities", pm.ctx, mock.Anything).Return([]*fftypes.Identity{localNode}, nil, nil).Once()
	mdi.On("GetGroups", pm.ctx, mock.Anything).Return([]*fftypes.Group{
		{Hash: fftypes.NewRandB32()},
	}, nil, nil).Once()

	retMsg := &fftypes.Message{
		Header: fftypes.MessageHeader{
			ID: fftypes.NewUUID(),
		},
	}
	msa := pm.syncasync.(*syncasyncmocks.Bridge)
	msa.On("WaitForMessage", pm.ctx, "ns1", mock.Anything, mock.Anything).
		Run(func(args mock.Arguments) {
			send := args[3].(syncasync.RequestSender)
			send(pm.ctx)
		}).
		Return(retMsg, nil).Once()
	mdi.On("UpsertMessage", pm.ctx, mock.Anything, database.UpsertOptimizationNew).Return(nil).Once()

	msg, err := pm.SendMessage(pm.ctx, "ns1", &fftypes.MessageInOut{
		InlineData: fftypes.InlineData{
			{Value: fftypes.JSONAnyPtr(`{"some": "data"}`)},
		},
		Group: &fftypes.InputGroup{
			Members: []fftypes.MemberInput{
				{Identity: "org1"},
			},
		},
	}, true)
	assert.NoError(t, err)
	assert.Equal(t, retMsg, msg)

	mim.AssertExpectations(t)
	mdm.AssertExpectations(t)
	mdi.AssertExpectations(t)
}

func TestSendUnpinnedMessageE2EOk(t *testing.T) {

	pm, cancel := newTestPrivateMessagingWithMetrics(t)
	defer cancel()

	mim := pm.identity.(*identitymanagermocks.Manager)
	mim.On("ResolveInputSigningIdentity", pm.ctx, "ns1", mock.Anything).Run(func(args mock.Arguments) {
		identity := args[2].(*fftypes.SignerRef)
		identity.Author = "localorg"
		identity.Key = "localkey"
	}).Return(nil)

	dataID := fftypes.NewUUID()
	groupID := fftypes.NewRandB32()
	mdm := pm.data.(*datamocks.Manager)
	mdm.On("ResolveInlineDataPrivate", pm.ctx, "ns1", mock.Anything).Return(fftypes.DataRefs{
		{ID: dataID, Hash: fftypes.NewRandB32()},
	}, nil)

	mdi := pm.database.(*databasemocks.Plugin)
	mdi.On("UpsertMessage", pm.ctx, mock.Anything, database.UpsertOptimizationNew).Return(nil).Once()
	mdi.On("GetGroupByHash", pm.ctx, groupID).Return(&fftypes.Group{Hash: groupID}, nil)

	msg, err := pm.SendMessage(pm.ctx, "ns1", &fftypes.MessageInOut{
		Message: fftypes.Message{
			Header: fftypes.MessageHeader{
				TxType: fftypes.TransactionTypeUnpinned,
				Group:  groupID,
			},
		},
		InlineData: fftypes.InlineData{
			{Value: fftypes.JSONAnyPtr(`{"some": "data"}`)},
		},
		Group: &fftypes.InputGroup{
			Members: []fftypes.MemberInput{
				{Identity: "org1"},
			},
		},
	}, false)
	assert.NoError(t, err)
	assert.Equal(t, *dataID, *msg.Data[0].ID)
	assert.NotNil(t, msg.Header.Group)

	mdm.AssertExpectations(t)
	mdi.AssertExpectations(t)
	mim.AssertExpectations(t)

}

func TestSendMessageBadGroup(t *testing.T) {

	pm, cancel := newTestPrivateMessaging(t)
	defer cancel()

	mim := pm.identity.(*identitymanagermocks.Manager)
	mim.On("ResolveInputSigningIdentity", pm.ctx, "ns1", mock.Anything).Return(nil)

	_, err := pm.SendMessage(pm.ctx, "ns1", &fftypes.MessageInOut{
		InlineData: fftypes.InlineData{
			{Value: fftypes.JSONAnyPtr(`{"some": "data"}`)},
		},
		Group: &fftypes.InputGroup{},
	}, true)
	assert.Regexp(t, "FF10219", err)

	mim.AssertExpectations(t)

}

func TestSendMessageBadIdentity(t *testing.T) {

	pm, cancel := newTestPrivateMessaging(t)
	defer cancel()

	mim := pm.identity.(*identitymanagermocks.Manager)
	mim.On("ResolveInputSigningIdentity", pm.ctx, "ns1", mock.Anything).Return(fmt.Errorf("pop"))

	_, err := pm.SendMessage(pm.ctx, "ns1", &fftypes.MessageInOut{
		InlineData: fftypes.InlineData{
			{Value: fftypes.JSONAnyPtr(`{"some": "data"}`)},
		},
		Group: &fftypes.InputGroup{
			Members: []fftypes.MemberInput{
				{Identity: "org1"},
			},
		},
	}, false)
	assert.Regexp(t, "FF10206.*pop", err)

	mim.AssertExpectations(t)

}

func TestSendMessageFail(t *testing.T) {

	pm, cancel := newTestPrivateMessaging(t)
	defer cancel()

	mim := pm.identity.(*identitymanagermocks.Manager)
	localOrg := newTestOrg("localorg")
	localNode := newTestNode("node1", localOrg)
	mim.On("ResolveInputSigningIdentity", pm.ctx, "ns1", mock.Anything).Return(nil)
	mim.On("GetNodeOwnerOrg", pm.ctx).Return(localOrg, nil)
	mim.On("ResolveInputSigningIdentity", pm.ctx, "ns1", mock.Anything).Run(func(args mock.Arguments) {
		identity := args[2].(*fftypes.SignerRef)
		identity.Author = "localorg"
		identity.Key = "localkey"
	}).Return(nil)
	mim.On("CachedIdentityLookup", pm.ctx, "localorg").Return(localOrg, false, nil)

	mdi := pm.database.(*databasemocks.Plugin)
	mdi.On("GetIdentities", pm.ctx, mock.Anything).Return([]*fftypes.Identity{localNode}, nil, nil)
	mdi.On("GetGroups", pm.ctx, mock.Anything).Return([]*fftypes.Group{
		{Hash: fftypes.NewRandB32()},
	}, nil, nil)
	mdi.On("UpsertMessage", pm.ctx, mock.Anything, database.UpsertOptimizationNew).Return(fmt.Errorf("pop"))

	dataID := fftypes.NewUUID()
	mdm := pm.data.(*datamocks.Manager)
	mdm.On("ResolveInlineDataPrivate", pm.ctx, "ns1", mock.Anything).Return(fftypes.DataRefs{
		{ID: dataID, Hash: fftypes.NewRandB32()},
	}, nil)

	_, err := pm.SendMessage(pm.ctx, "ns1", &fftypes.MessageInOut{
		InlineData: fftypes.InlineData{
			{Value: fftypes.JSONAnyPtr(`{"some": "data"}`)},
		},
		Group: &fftypes.InputGroup{
			Members: []fftypes.MemberInput{
				{Identity: "localorg"},
			},
		},
	}, false)
	assert.EqualError(t, err, "pop")

	mim.AssertExpectations(t)
	mdi.AssertExpectations(t)
	mdm.AssertExpectations(t)

}

func TestResolveAndSendBadInlineData(t *testing.T) {

	pm, cancel := newTestPrivateMessaging(t)
	defer cancel()

	mim := pm.identity.(*identitymanagermocks.Manager)
	localOrg := newTestOrg("localorg")
	localNode := newTestNode("node1", localOrg)
	mim.On("ResolveInputSigningIdentity", pm.ctx, "ns1", mock.Anything).Return(nil)
	mim.On("GetNodeOwnerOrg", pm.ctx).Return(localOrg, nil)
	mim.On("ResolveInputSigningIdentity", pm.ctx, "ns1", mock.Anything).Run(func(args mock.Arguments) {
		identity := args[2].(*fftypes.SignerRef)
		identity.Author = "localorg"
		identity.Key = "localkey"
	}).Return(nil)
	mim.On("CachedIdentityLookup", pm.ctx, "localorg").Return(localOrg, false, nil)

	mdi := pm.database.(*databasemocks.Plugin)
	mdi.On("GetIdentities", pm.ctx, mock.Anything).Return([]*fftypes.Identity{localNode}, nil, nil).Once()
	mdi.On("GetGroups", pm.ctx, mock.Anything).Return([]*fftypes.Group{
		{Hash: fftypes.NewRandB32()},
	}, nil, nil).Once()

	mdm := pm.data.(*datamocks.Manager)
	mdm.On("ResolveInlineDataPrivate", pm.ctx, "ns1", mock.Anything).Return(nil, fmt.Errorf("pop"))

	message := &messageSender{
		mgr:       pm,
		namespace: "ns1",
		msg: &fftypes.MessageInOut{
			Message: fftypes.Message{Header: fftypes.MessageHeader{Namespace: "ns1"}},
			Group: &fftypes.InputGroup{
				Members: []fftypes.MemberInput{
					{Identity: "localorg"},
				},
			},
		},
	}

	err := message.resolve(pm.ctx)
	assert.Regexp(t, "pop", err)

	mim.AssertExpectations(t)
	mdi.AssertExpectations(t)
	mdm.AssertExpectations(t)

}

func TestSendUnpinnedMessageTooLarge(t *testing.T) {

	pm, cancel := newTestPrivateMessaging(t)
	pm.maxBatchPayloadLength = 100000
	defer cancel()

	mim := pm.identity.(*identitymanagermocks.Manager)
	mim.On("ResolveInputSigningIdentity", pm.ctx, "ns1", mock.Anything).Run(func(args mock.Arguments) {
		identity := args[2].(*fftypes.SignerRef)
		identity.Author = "localorg"
		identity.Key = "localkey"
	}).Return(nil)

	dataID := fftypes.NewUUID()
	groupID := fftypes.NewRandB32()
	mdm := pm.data.(*datamocks.Manager)
	mdm.On("ResolveInlineDataPrivate", pm.ctx, "ns1", mock.Anything).Return(fftypes.DataRefs{
		{ID: dataID, Hash: fftypes.NewRandB32(), ValueSize: 100001},
	}, nil)

	mdi := pm.database.(*databasemocks.Plugin)
	mdi.On("GetGroupByHash", pm.ctx, groupID).Return(&fftypes.Group{Hash: groupID}, nil)

	_, err := pm.SendMessage(pm.ctx, "ns1", &fftypes.MessageInOut{
		Message: fftypes.Message{
			Header: fftypes.MessageHeader{
				TxType: fftypes.TransactionTypeUnpinned,
				Group:  groupID,
			},
		},
		InlineData: fftypes.InlineData{
			{Value: fftypes.JSONAnyPtr(`{"some": "data"}`)},
		},
		Group: &fftypes.InputGroup{
			Members: []fftypes.MemberInput{
				{Identity: "org1"},
			},
		},
	}, false)
	assert.Regexp(t, "FF10328", err)

	mdm.AssertExpectations(t)
	mim.AssertExpectations(t)

}

func TestSealFail(t *testing.T) {

	pm, cancel := newTestPrivateMessaging(t)
	defer cancel()

	id1 := fftypes.NewUUID()
	message := pm.NewMessage("ns1", &fftypes.MessageInOut{
		Message: fftypes.Message{
			Data: fftypes.DataRefs{
				{ID: id1, Hash: fftypes.NewRandB32()},
				{ID: id1, Hash: fftypes.NewRandB32()}, // duplicate ID
			},
		},
	})

	err := message.(*messageSender).sendInternal(pm.ctx, methodSend)
	assert.Regexp(t, "FF10145", err)

}

func TestMessagePrepare(t *testing.T) {

	pm, cancel := newTestPrivateMessaging(t)
	defer cancel()

	mim := pm.identity.(*identitymanagermocks.Manager)
	localOrg := newTestOrg("localorg")
	localNode := newTestNode("node1", localOrg)
	mim.On("ResolveInputSigningIdentity", pm.ctx, "ns1", mock.Anything).Return(nil)
	mim.On("GetNodeOwnerOrg", pm.ctx).Return(localOrg, nil)
	mim.On("ResolveInputSigningIdentity", pm.ctx, "ns1", mock.Anything).Run(func(args mock.Arguments) {
		identity := args[2].(*fftypes.SignerRef)
		identity.Author = "localorg"
		identity.Key = "localkey"
	}).Return(nil)
	mim.On("CachedIdentityLookup", pm.ctx, "localorg").Return(localOrg, false, nil)

	mdi := pm.database.(*databasemocks.Plugin)
	mdi.On("GetIdentities", pm.ctx, mock.Anything).Return([]*fftypes.Identity{localNode}, nil, nil).Once()
	mdi.On("GetGroups", pm.ctx, mock.Anything).Return([]*fftypes.Group{
		{Hash: fftypes.NewRandB32()},
	}, nil, nil).Once()

	mdm := pm.data.(*datamocks.Manager)
	mdm.On("ResolveInlineDataPrivate", pm.ctx, "ns1", mock.Anything).Return(fftypes.DataRefs{
		{ID: fftypes.NewUUID(), Hash: fftypes.NewRandB32()},
	}, nil)

	message := pm.NewMessage("ns1", &fftypes.MessageInOut{
		Message: fftypes.Message{
			Data: fftypes.DataRefs{
				{ID: fftypes.NewUUID(), Hash: fftypes.NewRandB32()},
			},
		},
		Group: &fftypes.InputGroup{
			Members: []fftypes.MemberInput{
				{Identity: "localorg"},
			},
		},
	})

	err := message.Prepare(pm.ctx)
	assert.NoError(t, err)

	mim.AssertExpectations(t)
	mdi.AssertExpectations(t)
	mdm.AssertExpectations(t)

}

func TestSendUnpinnedMessageGroupLookupFail(t *testing.T) {

	pm, cancel := newTestPrivateMessaging(t)
	defer cancel()

	groupID := fftypes.NewRandB32()
	mdi := pm.database.(*databasemocks.Plugin)
	mdi.On("GetGroupByHash", pm.ctx, groupID).Return(nil, fmt.Errorf("pop")).Once()

	err := pm.dispatchUnpinnedBatch(pm.ctx, &fftypes.Batch{
		ID:    fftypes.NewUUID(),
		Group: groupID,
		Payload: fftypes.BatchPayload{
			Messages: []*fftypes.Message{
				{
					Header: fftypes.MessageHeader{
						SignerRef: fftypes.SignerRef{
							Author: "org1",
						},
						TxType: fftypes.TransactionTypeUnpinned,
						Group:  groupID,
					},
				},
			},
		},
	}, []*fftypes.Bytes32{})
	assert.Regexp(t, "pop", err)

	mdi.AssertExpectations(t)

}

func TestSendUnpinnedMessageInsertFail(t *testing.T) {

	pm, cancel := newTestPrivateMessaging(t)
	defer cancel()

	mim := pm.identity.(*identitymanagermocks.Manager)
	mim.On("ResolveInputSigningIdentity", pm.ctx, "ns1", mock.MatchedBy(func(identity *fftypes.SignerRef) bool {
		assert.Empty(t, identity.Author)
		return true
	})).Return(nil)

	dataID := fftypes.NewUUID()
	groupID := fftypes.NewRandB32()
	mdm := pm.data.(*datamocks.Manager)
	mdm.On("ResolveInlineDataPrivate", pm.ctx, "ns1", mock.Anything).Return(fftypes.DataRefs{
		{ID: dataID, Hash: fftypes.NewRandB32()},
	}, nil)

	mdi := pm.database.(*databasemocks.Plugin)
	mdi.On("UpsertMessage", pm.ctx, mock.Anything, database.UpsertOptimizationNew).Return(fmt.Errorf("pop")).Once()
	mdi.On("GetGroupByHash", pm.ctx, groupID).Return(&fftypes.Group{Hash: groupID}, nil)

	_, err := pm.SendMessage(pm.ctx, "ns1", &fftypes.MessageInOut{
		Message: fftypes.Message{
			Header: fftypes.MessageHeader{
				TxType: fftypes.TransactionTypeUnpinned,
				Group:  groupID,
			},
		},
		InlineData: fftypes.InlineData{
			{Value: fftypes.JSONAnyPtr(`{"some": "data"}`)},
		},
		Group: &fftypes.InputGroup{
			Members: []fftypes.MemberInput{
				{Identity: "org1"},
			},
		},
	}, false)
	assert.EqualError(t, err, "pop")

	mdm.AssertExpectations(t)
	mdi.AssertExpectations(t)
	mim.AssertExpectations(t)

}

func TestSendUnpinnedMessageConfirmFail(t *testing.T) {

	pm, cancel := newTestPrivateMessaging(t)
	defer cancel()

	mim := pm.identity.(*identitymanagermocks.Manager)
	mim.On("ResolveInputSigningIdentity", pm.ctx, "ns1", mock.Anything).Return(fmt.Errorf("pop"))

	_, err := pm.SendMessage(pm.ctx, "ns1", &fftypes.MessageInOut{
		Message: fftypes.Message{
			Header: fftypes.MessageHeader{
				TxType: fftypes.TransactionTypeUnpinned,
				Group:  fftypes.NewRandB32(),
			},
		},
		Group: &fftypes.InputGroup{
			Members: []fftypes.MemberInput{
				{Identity: "org1"},
			},
		},
	}, true)
	assert.Regexp(t, "pop", err)

	mim.AssertExpectations(t)

}

func TestSendUnpinnedMessageResolveGroupFail(t *testing.T) {

	pm, cancel := newTestPrivateMessaging(t)
	defer cancel()

	mim := pm.identity.(*identitymanagermocks.Manager)
	mim.On("ResolveInputSigningIdentity", pm.ctx, "ns1", mock.Anything).Return(nil)

	groupID := fftypes.NewRandB32()

	mdi := pm.database.(*databasemocks.Plugin)
	mdi.On("GetGroupByHash", pm.ctx, groupID).Return(nil, fmt.Errorf("pop")).Once()

	mdx := pm.exchange.(*dataexchangemocks.Plugin)
	mdx.On("SendMessage", pm.ctx, mock.Anything, "peer2-remote", mock.Anything).Return("tracking1", nil).Once()

	_, err := pm.SendMessage(pm.ctx, "ns1", &fftypes.MessageInOut{
		Message: fftypes.Message{
			Header: fftypes.MessageHeader{
				TxType: fftypes.TransactionTypeUnpinned,
				Group:  groupID,
			},
		},
		InlineData: fftypes.InlineData{
			{Value: fftypes.JSONAnyPtr(`{"some": "data"}`)},
		},
		Group: &fftypes.InputGroup{
			Members: []fftypes.MemberInput{
				{Identity: "org1"},
			},
		},
	}, false)
	assert.EqualError(t, err, "pop")

	mdi.AssertExpectations(t)
	mim.AssertExpectations(t)

}

func TestSendUnpinnedMessageResolveGroupNotFound(t *testing.T) {

	pm, cancel := newTestPrivateMessaging(t)
	defer cancel()

	mim := pm.identity.(*identitymanagermocks.Manager)
	mim.On("ResolveInputSigningIdentity", pm.ctx, "ns1", mock.Anything).Return(nil)

	groupID := fftypes.NewRandB32()

	mdi := pm.database.(*databasemocks.Plugin)
	mdi.On("GetGroupByHash", pm.ctx, groupID).Return(nil, nil)

	mdx := pm.exchange.(*dataexchangemocks.Plugin)
	mdx.On("SendMessage", pm.ctx, mock.Anything, "peer2-remote", mock.Anything).Return(nil).Once()

	_, err := pm.SendMessage(pm.ctx, "ns1", &fftypes.MessageInOut{
		Message: fftypes.Message{
			Header: fftypes.MessageHeader{
				TxType: fftypes.TransactionTypeUnpinned,
				Group:  groupID,
			},
		},
		InlineData: fftypes.InlineData{
			{Value: fftypes.JSONAnyPtr(`{"some": "data"}`)},
		},
		Group: &fftypes.InputGroup{
			Members: []fftypes.MemberInput{
				{Identity: "org1"},
			},
		},
	}, false)
	assert.Regexp(t, "FF10226", err)

	mdi.AssertExpectations(t)
	mim.AssertExpectations(t)

}

func TestRequestReplyMissingTag(t *testing.T) {
	pm, cancel := newTestPrivateMessaging(t)
	defer cancel()

	msa := pm.syncasync.(*syncasyncmocks.Bridge)
	msa.On("WaitForReply", pm.ctx, "ns1", mock.Anything).Return(nil, nil)

	_, err := pm.RequestReply(pm.ctx, "ns1", &fftypes.MessageInOut{})
	assert.Regexp(t, "FF10261", err)
}

func TestRequestReplyInvalidCID(t *testing.T) {
	pm, cancel := newTestPrivateMessaging(t)
	defer cancel()

	msa := pm.syncasync.(*syncasyncmocks.Bridge)
	msa.On("WaitForReply", pm.ctx, "ns1", mock.Anything).Return(nil, nil)

	_, err := pm.RequestReply(pm.ctx, "ns1", &fftypes.MessageInOut{
		Message: fftypes.Message{
			Header: fftypes.MessageHeader{
				Tag:   "mytag",
				CID:   fftypes.NewUUID(),
				Group: fftypes.NewRandB32(),
			},
		},
	})
	assert.Regexp(t, "FF10262", err)
}

func TestRequestReplySuccess(t *testing.T) {
	pm, cancel := newTestPrivateMessaging(t)
	defer cancel()

	mim := pm.identity.(*identitymanagermocks.Manager)
	mim.On("ResolveInputSigningIdentity", pm.ctx, "ns1", mock.Anything).Return(nil)

	msa := pm.syncasync.(*syncasyncmocks.Bridge)
	msa.On("WaitForReply", pm.ctx, "ns1", mock.Anything, mock.Anything).
		Run(func(args mock.Arguments) {
			send := args[3].(syncasync.RequestSender)
			send(pm.ctx)
		}).
		Return(nil, nil)

	mdm := pm.data.(*datamocks.Manager)
	mdm.On("ResolveInlineDataPrivate", pm.ctx, "ns1", mock.Anything).Return(fftypes.DataRefs{
		{ID: fftypes.NewUUID(), Hash: fftypes.NewRandB32()},
	}, nil)

	groupID := fftypes.NewRandB32()

	mdi := pm.database.(*databasemocks.Plugin)
	mdi.On("UpsertMessage", pm.ctx, mock.Anything, database.UpsertOptimizationNew).Return(nil).Once()
	mdi.On("GetGroupByHash", pm.ctx, groupID).Return(&fftypes.Group{Hash: groupID}, nil)

	_, err := pm.RequestReply(pm.ctx, "ns1", &fftypes.MessageInOut{
		Message: fftypes.Message{
			Header: fftypes.MessageHeader{
				Tag:   "mytag",
				Group: groupID,
				SignerRef: fftypes.SignerRef{
					Author: "org1",
				},
			},
		},
	})
	assert.NoError(t, err)
}

<<<<<<< HEAD
=======
func TestDispatchedUnpinnedMessageMarshalFail(t *testing.T) {

	pm, cancel := newTestPrivateMessaging(t)
	defer cancel()

	mim := pm.identity.(*identitymanagermocks.Manager)
	mim.On("ResolveInputSigningIdentity", pm.ctx, "ns1", mock.MatchedBy(func(identity *fftypes.SignerRef) bool {
		assert.Equal(t, "localorg", identity.Author)
		return true
	})).Return(nil)

	groupID := fftypes.NewRandB32()
	node1 := newTestNode("node1", newTestOrg("localorg"))
	node2 := newTestNode("node2", newTestOrg("remoteorg"))

	mdi := pm.database.(*databasemocks.Plugin)
	mdi.On("GetGroupByHash", pm.ctx, groupID).Return(&fftypes.Group{
		Hash: groupID,
		GroupIdentity: fftypes.GroupIdentity{
			Members: fftypes.Members{
				{Node: node1.ID, Identity: "localorg"},
				{Node: node1.ID, Identity: "remoteorg"},
			},
		},
	}, nil).Once()
	mdi.On("GetIdentityByID", pm.ctx, node1.ID).Return(node1, nil).Once()
	mdi.On("GetIdentityByID", pm.ctx, node1.ID).Return(node2, nil).Once()

	err := pm.dispatchUnpinnedBatch(pm.ctx, &fftypes.Batch{
		ID:    fftypes.NewUUID(),
		Group: groupID,
		Payload: fftypes.BatchPayload{
			Data: []*fftypes.Data{
				{Value: fftypes.JSONAnyPtr("!Bad JSON")},
			},
		},
	}, []*fftypes.Bytes32{})
	assert.Regexp(t, "FF10137", err)

	mdi.AssertExpectations(t)

}

>>>>>>> f072de48
func TestDispatchedUnpinnedMessageOK(t *testing.T) {

	pm, cancel := newTestPrivateMessaging(t)
	defer cancel()

	localOrg := newTestOrg("localorg")
	groupID := fftypes.NewRandB32()
	node1 := newTestNode("node1", localOrg)
	node2 := newTestNode("node2", newTestOrg("remoteorg"))

	mim := pm.identity.(*identitymanagermocks.Manager)
	mim.On("ResolveInputSigningIdentity", pm.ctx, "ns1", mock.MatchedBy(func(identity *fftypes.SignerRef) bool {
		assert.Equal(t, "localorg", identity.Author)
		return true
	})).Return(nil)
	mim.On("GetNodeOwnerOrg", pm.ctx).Return(localOrg, nil)

	mdx := pm.exchange.(*dataexchangemocks.Plugin)
	mdx.On("SendMessage", pm.ctx, mock.Anything, "node2-peer", mock.Anything).Return(nil)

	mdi := pm.database.(*databasemocks.Plugin)
	mom := pm.operations.(*operationmocks.Manager)
	mdi.On("GetGroupByHash", pm.ctx, groupID).Return(&fftypes.Group{
		Hash: groupID,
		GroupIdentity: fftypes.GroupIdentity{
			Members: fftypes.Members{
				{Node: node1.ID, Identity: "localorg"},
				{Node: node2.ID, Identity: "remoteorg"},
			},
		},
	}, nil).Once()
<<<<<<< HEAD
	mdi.On("GetNodeByID", pm.ctx, nodeID1).Return(&fftypes.Node{
		ID: nodeID1, Name: "node1", Owner: "localorg", DX: fftypes.DXInfo{Peer: "peer1-local"},
	}, nil).Once()
	mdi.On("GetNodeByID", pm.ctx, nodeID2).Return(&fftypes.Node{
		ID: nodeID2, Name: "node2", Owner: "org1", DX: fftypes.DXInfo{Peer: "peer2-remote"},
	}, nil).Once()
	mom.On("AddOrReuseOperation", pm.ctx, mock.Anything).Return(nil)
	mom.On("RunOperation", pm.ctx, mock.MatchedBy(func(op *fftypes.PreparedOperation) bool {
		data := op.Data.(batchSendData)
		return op.Type == fftypes.OpTypeDataExchangeBatchSend && *data.Node.ID == *nodeID2
	})).Return(nil)
=======
	mdi.On("GetIdentityByID", pm.ctx, node1.ID).Return(node1, nil).Once()
	mdi.On("GetIdentityByID", pm.ctx, node2.ID).Return(node2, nil).Once()

	mdi.On("InsertOperation", pm.ctx, mock.Anything).Return(nil)
>>>>>>> f072de48

	err := pm.dispatchUnpinnedBatch(pm.ctx, &fftypes.Batch{
		ID:    fftypes.NewUUID(),
		Group: groupID,
		Payload: fftypes.BatchPayload{
			TX: fftypes.TransactionRef{
				ID:   fftypes.NewUUID(),
				Type: fftypes.TransactionTypeUnpinned,
			},
			Messages: []*fftypes.Message{
				{
					Header: fftypes.MessageHeader{
						Tag:   "mytag",
						Group: groupID,
						SignerRef: fftypes.SignerRef{
							Author: "org1",
						},
					},
				},
			},
		},
	}, []*fftypes.Bytes32{})
	assert.NoError(t, err)

	mdi.AssertExpectations(t)
	mom.AssertExpectations(t)

}

func TestSendDataTransferBlobsFail(t *testing.T) {

	pm, cancel := newTestPrivateMessaging(t)
	defer cancel()

	localOrg := newTestOrg("localorg")
	groupID := fftypes.NewRandB32()
	node2 := newTestNode("node2", newTestOrg("remoteorg"))
	nodes := []*fftypes.Identity{node2}

	mim := pm.identity.(*identitymanagermocks.Manager)
	mim.On("ResolveInputIdentity", pm.ctx, mock.MatchedBy(func(identity *fftypes.SignerRef) bool {
		assert.Equal(t, "localorg", identity.Author)
		return true
	})).Return(nil)
	mim.On("GetNodeOwnerOrg", pm.ctx).Return(localOrg, nil)

	mdi := pm.database.(*databasemocks.Plugin)
	mdi.On("GetBlobMatchingHash", pm.ctx, mock.Anything).Return(nil, fmt.Errorf("pop"))

	err := pm.sendData(pm.ctx, &fftypes.TransportWrapper{
		Batch: &fftypes.Batch{
			ID:    fftypes.NewUUID(),
			Group: groupID,
			Payload: fftypes.BatchPayload{
				Messages: []*fftypes.Message{
					{
						Header: fftypes.MessageHeader{
							Tag:   "mytag",
							Group: groupID,
							SignerRef: fftypes.SignerRef{
								Author: "org1",
							},
						},
					},
				},
				Data: []*fftypes.Data{
					{ID: fftypes.NewUUID(), Value: fftypes.JSONAnyPtr("{}"), Blob: &fftypes.BlobRef{
						Hash: fftypes.NewRandB32(),
					}},
				},
			},
		},
	}, nodes)
	assert.Regexp(t, "pop", err)

	mdi.AssertExpectations(t)

}

func TestSendDataTransferFail(t *testing.T) {

	pm, cancel := newTestPrivateMessaging(t)
	defer cancel()

<<<<<<< HEAD
	groupID := fftypes.NewRandB32()
	nodeID2 := fftypes.NewUUID()

	mim := pm.identity.(*identitymanagermocks.Manager)
	mim.On("GetLocalOrgKey", pm.ctx).Return("localorg", nil)

	mom := pm.operations.(*operationmocks.Manager)
	mom.On("AddOrReuseOperation", pm.ctx, mock.Anything).Return(nil)
	mom.On("RunOperation", pm.ctx, mock.MatchedBy(func(op *fftypes.PreparedOperation) bool {
		data := op.Data.(batchSendData)
		return op.Type == fftypes.OpTypeDataExchangeBatchSend && *data.Node.ID == *nodeID2
	})).Return(fmt.Errorf("pop"))

	nodes := []*fftypes.Node{{
		ID: nodeID2, Name: "node2", Owner: "org1", DX: fftypes.DXInfo{Peer: "peer2-remote"},
	}}
=======
	localOrg := newTestOrg("localorg")
	groupID := fftypes.NewRandB32()
	node2 := newTestNode("node2", newTestOrg("remoteorg"))
	nodes := []*fftypes.Identity{node2}

	mim := pm.identity.(*identitymanagermocks.Manager)
	mim.On("ResolveInputIdentity", pm.ctx, mock.MatchedBy(func(identity *fftypes.SignerRef) bool {
		assert.Equal(t, "localorg", identity.Author)
		return true
	})).Return(nil)
	mim.On("GetNodeOwnerOrg", pm.ctx).Return(localOrg, nil)

	mdi := pm.database.(*databasemocks.Plugin)
	mdi.On("InsertOperation", pm.ctx, mock.Anything).Return(nil)

	mdx := pm.exchange.(*dataexchangemocks.Plugin)
	mdx.On("SendMessage", pm.ctx, mock.Anything, "node2-peer", mock.Anything).Return(fmt.Errorf("pop"))
>>>>>>> f072de48

	err := pm.sendData(pm.ctx, &fftypes.TransportWrapper{
		Batch: &fftypes.Batch{
			ID:    fftypes.NewUUID(),
			Group: groupID,
			Payload: fftypes.BatchPayload{
				Messages: []*fftypes.Message{
					{
						Header: fftypes.MessageHeader{
							Tag:   "mytag",
							Group: groupID,
							SignerRef: fftypes.SignerRef{
								Author: "org1",
							},
						},
					},
				},
			},
		},
	}, nodes)
	assert.Regexp(t, "pop", err)

	mim.AssertExpectations(t)
	mom.AssertExpectations(t)

}

func TestSendDataTransferInsertOperationFail(t *testing.T) {

	pm, cancel := newTestPrivateMessaging(t)
	defer cancel()

	localOrg := newTestOrg("localorg")
	groupID := fftypes.NewRandB32()
	node2 := newTestNode("node2", newTestOrg("remoteorg"))
	nodes := []*fftypes.Identity{node2}

	mim := pm.identity.(*identitymanagermocks.Manager)
	mim.On("ResolveInputIdentity", pm.ctx, mock.MatchedBy(func(identity *fftypes.SignerRef) bool {
		assert.Equal(t, "localorg", identity.Author)
		return true
	})).Return(nil)
	mim.On("GetNodeOwnerOrg", pm.ctx).Return(localOrg, nil)

	mom := pm.operations.(*operationmocks.Manager)
	mom.On("AddOrReuseOperation", pm.ctx, mock.Anything).Return(fmt.Errorf("pop"))

	err := pm.sendData(pm.ctx, &fftypes.TransportWrapper{
		Batch: &fftypes.Batch{
			ID:    fftypes.NewUUID(),
			Group: groupID,
			Payload: fftypes.BatchPayload{
				Messages: []*fftypes.Message{
					{
						Header: fftypes.MessageHeader{
							Tag:   "mytag",
							Group: groupID,
							SignerRef: fftypes.SignerRef{
								Author: "org1",
							},
						},
					},
				},
			},
		},
	}, nodes)
	assert.Regexp(t, "pop", err)

}<|MERGE_RESOLUTION|>--- conflicted
+++ resolved
@@ -686,52 +686,6 @@
 	assert.NoError(t, err)
 }
 
-<<<<<<< HEAD
-=======
-func TestDispatchedUnpinnedMessageMarshalFail(t *testing.T) {
-
-	pm, cancel := newTestPrivateMessaging(t)
-	defer cancel()
-
-	mim := pm.identity.(*identitymanagermocks.Manager)
-	mim.On("ResolveInputSigningIdentity", pm.ctx, "ns1", mock.MatchedBy(func(identity *fftypes.SignerRef) bool {
-		assert.Equal(t, "localorg", identity.Author)
-		return true
-	})).Return(nil)
-
-	groupID := fftypes.NewRandB32()
-	node1 := newTestNode("node1", newTestOrg("localorg"))
-	node2 := newTestNode("node2", newTestOrg("remoteorg"))
-
-	mdi := pm.database.(*databasemocks.Plugin)
-	mdi.On("GetGroupByHash", pm.ctx, groupID).Return(&fftypes.Group{
-		Hash: groupID,
-		GroupIdentity: fftypes.GroupIdentity{
-			Members: fftypes.Members{
-				{Node: node1.ID, Identity: "localorg"},
-				{Node: node1.ID, Identity: "remoteorg"},
-			},
-		},
-	}, nil).Once()
-	mdi.On("GetIdentityByID", pm.ctx, node1.ID).Return(node1, nil).Once()
-	mdi.On("GetIdentityByID", pm.ctx, node1.ID).Return(node2, nil).Once()
-
-	err := pm.dispatchUnpinnedBatch(pm.ctx, &fftypes.Batch{
-		ID:    fftypes.NewUUID(),
-		Group: groupID,
-		Payload: fftypes.BatchPayload{
-			Data: []*fftypes.Data{
-				{Value: fftypes.JSONAnyPtr("!Bad JSON")},
-			},
-		},
-	}, []*fftypes.Bytes32{})
-	assert.Regexp(t, "FF10137", err)
-
-	mdi.AssertExpectations(t)
-
-}
-
->>>>>>> f072de48
 func TestDispatchedUnpinnedMessageOK(t *testing.T) {
 
 	pm, cancel := newTestPrivateMessaging(t)
@@ -763,24 +717,14 @@
 			},
 		},
 	}, nil).Once()
-<<<<<<< HEAD
-	mdi.On("GetNodeByID", pm.ctx, nodeID1).Return(&fftypes.Node{
-		ID: nodeID1, Name: "node1", Owner: "localorg", DX: fftypes.DXInfo{Peer: "peer1-local"},
-	}, nil).Once()
-	mdi.On("GetNodeByID", pm.ctx, nodeID2).Return(&fftypes.Node{
-		ID: nodeID2, Name: "node2", Owner: "org1", DX: fftypes.DXInfo{Peer: "peer2-remote"},
-	}, nil).Once()
+	mdi.On("GetIdentityByID", pm.ctx, node1.ID).Return(node1, nil).Once()
+	mdi.On("GetIdentityByID", pm.ctx, node2.ID).Return(node2, nil).Once()
+
 	mom.On("AddOrReuseOperation", pm.ctx, mock.Anything).Return(nil)
 	mom.On("RunOperation", pm.ctx, mock.MatchedBy(func(op *fftypes.PreparedOperation) bool {
 		data := op.Data.(batchSendData)
-		return op.Type == fftypes.OpTypeDataExchangeBatchSend && *data.Node.ID == *nodeID2
+		return op.Type == fftypes.OpTypeDataExchangeBatchSend && *data.Node.ID == *node2.ID
 	})).Return(nil)
-=======
-	mdi.On("GetIdentityByID", pm.ctx, node1.ID).Return(node1, nil).Once()
-	mdi.On("GetIdentityByID", pm.ctx, node2.ID).Return(node2, nil).Once()
-
-	mdi.On("InsertOperation", pm.ctx, mock.Anything).Return(nil)
->>>>>>> f072de48
 
 	err := pm.dispatchUnpinnedBatch(pm.ctx, &fftypes.Batch{
 		ID:    fftypes.NewUUID(),
@@ -865,42 +809,20 @@
 	pm, cancel := newTestPrivateMessaging(t)
 	defer cancel()
 
-<<<<<<< HEAD
-	groupID := fftypes.NewRandB32()
-	nodeID2 := fftypes.NewUUID()
-
-	mim := pm.identity.(*identitymanagermocks.Manager)
-	mim.On("GetLocalOrgKey", pm.ctx).Return("localorg", nil)
+	localOrg := newTestOrg("localorg")
+	groupID := fftypes.NewRandB32()
+	node2 := newTestNode("node2", newTestOrg("remoteorg"))
+	nodes := []*fftypes.Identity{node2}
+
+	mim := pm.identity.(*identitymanagermocks.Manager)
+	mim.On("GetNodeOwnerOrg", pm.ctx).Return(localOrg, nil)
 
 	mom := pm.operations.(*operationmocks.Manager)
 	mom.On("AddOrReuseOperation", pm.ctx, mock.Anything).Return(nil)
 	mom.On("RunOperation", pm.ctx, mock.MatchedBy(func(op *fftypes.PreparedOperation) bool {
 		data := op.Data.(batchSendData)
-		return op.Type == fftypes.OpTypeDataExchangeBatchSend && *data.Node.ID == *nodeID2
+		return op.Type == fftypes.OpTypeDataExchangeBatchSend && *data.Node.ID == *node2.ID
 	})).Return(fmt.Errorf("pop"))
-
-	nodes := []*fftypes.Node{{
-		ID: nodeID2, Name: "node2", Owner: "org1", DX: fftypes.DXInfo{Peer: "peer2-remote"},
-	}}
-=======
-	localOrg := newTestOrg("localorg")
-	groupID := fftypes.NewRandB32()
-	node2 := newTestNode("node2", newTestOrg("remoteorg"))
-	nodes := []*fftypes.Identity{node2}
-
-	mim := pm.identity.(*identitymanagermocks.Manager)
-	mim.On("ResolveInputIdentity", pm.ctx, mock.MatchedBy(func(identity *fftypes.SignerRef) bool {
-		assert.Equal(t, "localorg", identity.Author)
-		return true
-	})).Return(nil)
-	mim.On("GetNodeOwnerOrg", pm.ctx).Return(localOrg, nil)
-
-	mdi := pm.database.(*databasemocks.Plugin)
-	mdi.On("InsertOperation", pm.ctx, mock.Anything).Return(nil)
-
-	mdx := pm.exchange.(*dataexchangemocks.Plugin)
-	mdx.On("SendMessage", pm.ctx, mock.Anything, "node2-peer", mock.Anything).Return(fmt.Errorf("pop"))
->>>>>>> f072de48
 
 	err := pm.sendData(pm.ctx, &fftypes.TransportWrapper{
 		Batch: &fftypes.Batch{
