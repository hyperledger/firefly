--- conflicted
+++ resolved
@@ -39,20 +39,11 @@
 }
 
 type groupManager struct {
-<<<<<<< HEAD
-	namespace  core.NamespaceRef
+	namespace  *core.Namespace
 	database   database.Plugin
 	identity   identity.Manager
 	data       data.Manager
 	groupCache cache.CInterface
-=======
-	namespace     *core.Namespace
-	database      database.Plugin
-	identity      identity.Manager
-	data          data.Manager
-	groupCacheTTL time.Duration
-	groupCache    *ccache.Cache
->>>>>>> a6eb2c69
 }
 
 type groupHashEntry struct {
