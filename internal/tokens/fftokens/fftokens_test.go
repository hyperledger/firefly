--- conflicted
+++ resolved
@@ -1899,20 +1899,12 @@
 	assert.True(t, retry)
 }
 
-<<<<<<< HEAD
-func TestErrorWrapping(t *testing.T) {
-=======
 func TestErrorWrappingNoBodyError(t *testing.T) {
->>>>>>> 816463cc
 	ctx := context.Background()
 	res := &resty.Response{
 		RawResponse: &http.Response{StatusCode: 409},
 	}
 	err := wrapError(ctx, nil, res, fmt.Errorf("pop"))
-<<<<<<< HEAD
-	assert.Regexp(t, "FF10457", err)
-	assert.Regexp(t, "pop", err)
-=======
 	assert.Regexp(t, "FF10459", err)
 	assert.Regexp(t, "pop", err)
 
@@ -1933,5 +1925,4 @@
 	errInterface, ok := err.(operations.ConflictError)
 	assert.True(t, ok)
 	assert.True(t, errInterface.IsConflictError())
->>>>>>> 816463cc
 }