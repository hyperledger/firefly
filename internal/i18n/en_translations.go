--- conflicted
+++ resolved
@@ -259,11 +259,8 @@
 	MsgAddressResolveFailed         = ffm("FF10339", "Failed to resolve signing key string '%s': %s", 500)
 	MsgAddressResolveBadStatus      = ffm("FF10340", "Failed to resolve signing key string '%s' [%d]: %s", 500)
 	MsgAddressResolveBadResData     = ffm("FF10341", "Failed to resolve signing key string '%s' - invalid address returned '%s': %s", 500)
-<<<<<<< HEAD
 	MsgDXNotInitialized             = ffm("FF10342", "Data exchange is initializing")
-=======
 	MsgInvalidTXTypeForMessage      = ffm("FF10343", "Invalid transaction type for sending a message: %s", 400)
 	MsgGroupRequired                = ffm("FF10344", "Group must be set", 400)
 	MsgDBLockFailed                 = ffm("FF10345", "Database lock failed")
->>>>>>> b7e80786
 )