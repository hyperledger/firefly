{
  "ethconnect": {
    "image": "ghcr.io/hyperledger/firefly-ethconnect",
    "tag": "v3.3.0",
    "sha": "fde5083def6bd9f96bac9dacc3ac571d20ef9b8acf1049c1c30684eba1392f35"
  },
  "evmconnect": {
    "image": "ghcr.io/hyperledger/firefly-evmconnect",
    "tag": "v1.3.2",
    "sha": "9752a2c8b9c6cbd3f2b7327a309609a6b33ec80973004aed37e193b4e7f4a7c4"
  },
  "fabconnect": {
    "image": "ghcr.io/hyperledger/firefly-fabconnect",
    "tag": "v0.9.19",
    "sha": "9479213b0114619c7690fa924ebbe7f837cf851c4ea9bd901798c7783edfc7e7"
  },
  "tezosconnect": {
    "image": "ghcr.io/hyperledger/firefly-tezosconnect",
    "tag": "v0.2.2",
    "sha": "238cef711f2ee8f841ad767be12ad33710136d6f5ab160de74715c0225188b94"
  },
  "dataexchange-https": {
    "image": "ghcr.io/hyperledger/firefly-dataexchange-https",
    "tag": "v1.2.0",
    "sha": "4ac765f7a07b9d17ab5648b3c789875791db364659c975a23626ec5921f11ce4"
  },
  "tokens-erc1155": {
    "image": "ghcr.io/hyperledger/firefly-tokens-erc1155",
    "tag": "v1.2.4",
    "sha": "cd65eab2e5836b52dfed29a517049e21e2bacd534203b191cee7df42544847f7"
  },
  "tokens-erc20-erc721": {
    "image": "ghcr.io/hyperledger/firefly-tokens-erc20-erc721",
    "tag": "v1.2.6",
    "sha": "4e902d1d9f115c4dc608f5d68c4bd9920e118c7eec8c99a2abdb3aa9de7e7368"
  },
  "signer": {
    "image": "ghcr.io/hyperledger/firefly-signer",
    "tag": "v1.1.12",
    "sha": "7d6760b611853c8f99ad462ebd8e6df6930e71c22d68f460e95bdd007b928eca"
  },
  "build": {
    "firefly-builder": {
      "image": "golang:1.21-alpine3.19"
    },
    "fabric-builder": {
      "image": "golang:1.21-alpine3.19",
      "platform": "linux/x86_64"
    },
    "solidity-builder": {
      "image": "ethereum/solc:0.8.11-alpine"
    },
    "base": {
      "image": "alpine:3.19"
    }
  },
  "ui": {
    "tag": "v1.2.0",
    "release": "v1.2.0"
  },
  "cli": {
<<<<<<< HEAD
    "tag": "14387a519ef794e41b85c039e40ddc419fd5967a"
=======
    "tag": "b1c3e57586f0333b7a50030a5ff003c7e272701f"
>>>>>>> c36ccb65
  }
}<|MERGE_RESOLUTION|>--- conflicted
+++ resolved
@@ -59,10 +59,6 @@
     "release": "v1.2.0"
   },
   "cli": {
-<<<<<<< HEAD
     "tag": "14387a519ef794e41b85c039e40ddc419fd5967a"
-=======
-    "tag": "b1c3e57586f0333b7a50030a5ff003c7e272701f"
->>>>>>> c36ccb65
   }
 }