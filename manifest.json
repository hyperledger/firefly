{
  "ethconnect": {
    "image": "ghcr.io/hyperledger/firefly-ethconnect",
    "tag": "v3.3.1",
    "sha": "4b78a0f88a06d2de1e6868b0cbeef44b9be622b7ef46b5a8d6ca381a36c1c6a5"
  },
  "evmconnect": {
    "image": "ghcr.io/hyperledger/firefly-evmconnect",
    "tag": "v1.3.14",
    "sha": "7fbd5b236262b8f13ed43e1c691aad0ee31437f2db20e675d75864b568afe9ed"
  },
  "fabconnect": {
    "image": "ghcr.io/hyperledger/firefly-fabconnect",
    "tag": "v0.9.20",
    "sha": "e597be0db4dc34b455e2e001abf0f8e867874ae6984a60a3db91bce3f8fdc542"
  },
  "tezosconnect": {
    "image": "ghcr.io/hyperledger/firefly-tezosconnect",
    "tag": "v0.2.4",
    "sha": "cbb0bef8ae8b5d4adffd564591ddab0e1ca68442c10183679ba207049e64a59e"
  },
  "dataexchange-https": {
    "image": "ghcr.io/hyperledger/firefly-dataexchange-https",
    "tag": "v1.3.0",
    "sha": "1e01b0d5fc3cfd95de150d47c09ba419b8ec98345d105a6d67d7bc7101aeea89"
  },
  "tokens-erc1155": {
    "image": "ghcr.io/hyperledger/firefly-tokens-erc1155",
    "tag": "v1.3.2",
    "sha": "7bb27808ab2b4582775ca1a18bdc40f7db3a2de56c69c7778224a36105da111a"
  },
  "tokens-erc20-erc721": {
    "image": "ghcr.io/hyperledger/firefly-tokens-erc20-erc721",
    "tag": "v1.3.2",
    "sha": "c75699b05cb41c8950dcb1b1eed49f7beee910433ff78830df6db61dfc325812"
  },
  "signer": {
    "image": "ghcr.io/hyperledger/firefly-signer",
    "tag": "v1.1.13",
    "sha": "9f4c29ea05eb111d958d8210601cdf876b4f70fbe443c080dbc7c0c16c7921e9"
  },
  "build": {
    "firefly-builder": {
      "image": "golang:1.21-bullseye"
    },
    "fabric-builder": {
<<<<<<< HEAD
      "image": "golang:1.21-bullseye",
=======
      "image": "golang:1.21", 
>>>>>>> 44ab1c72
      "platform": "linux/x86_64"
    },
    "solidity-builder": {
      "image": "ethereum/solc:0.8.11-alpine"
    },
    "base": {
      "image": "ubuntu:22.04"
    }
  },
  "ui": {
    "tag": "v1.3.0",
    "release": "v1.3.0"
  },
  "cli": {
    "tag": "v1.3.1-rc2"
  }
}<|MERGE_RESOLUTION|>--- conflicted
+++ resolved
@@ -44,11 +44,7 @@
       "image": "golang:1.21-bullseye"
     },
     "fabric-builder": {
-<<<<<<< HEAD
       "image": "golang:1.21-bullseye",
-=======
-      "image": "golang:1.21", 
->>>>>>> 44ab1c72
       "platform": "linux/x86_64"
     },
     "solidity-builder": {
