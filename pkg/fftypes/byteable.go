// Copyright © 2021 Kaleido, Inc.
//
// SPDX-License-Identifier: Apache-2.0
//
// Licensed under the Apache License, Version 2.0 (the "License");
// you may not use this file except in compliance with the License.
// You may obtain a copy of the License at
//
//     http://www.apache.org/licenses/LICENSE-2.0
//
// Unless required by applicable law or agreed to in writing, software
// distributed under the License is distributed on an "AS IS" BASIS,
// WITHOUT WARRANTIES OR CONDITIONS OF ANY KIND, either express or implied.
// See the License for the specific language governing permissions and
// limitations under the License.

package fftypes

import (
	"context"
	"crypto/sha256"
	"encoding/json"

<<<<<<< HEAD
	"github.com/hyperledger/firefly/internal/log"
=======
	"github.com/hyperledger/firefly/internal/i18n"
	"github.com/hyperledger/firefly/internal/log"
)

const (
	nullString = "null"
>>>>>>> f435cbf7
)

// Byteable uses raw encode/decode to preserve field order, and can handle any types of field.
// It validates the JSON can be unmarshalled, but does not change the order.
// It does however trim out whitespace
type Byteable []byte

func (h *Byteable) UnmarshalJSON(b []byte) error {
	var flattener json.RawMessage
	err := json.Unmarshal(b, &flattener)
	if err != nil {
		return err
	}
	*h, err = json.Marshal(flattener)
	return err
}

func (h Byteable) MarshalJSON() ([]byte, error) {
	if h == nil {
		return []byte(nullString), nil
	}
	return h, nil
}

func (h Byteable) Hash() *Bytes32 {
	var b32 Bytes32 = sha256.Sum256([]byte(h))
	return &b32
}

func (h Byteable) String() string {
	b, _ := h.MarshalJSON()
	return string(b)
}

func (h Byteable) JSONObjectOk() (JSONObject, bool) {
	var jo JSONObject
	err := json.Unmarshal(h, &jo)
	if err != nil {
		log.L(context.Background()).Warnf("Unable to deserialize as JSON object: %s", string(h))
		jo = JSONObject{}
	}
	return jo, err == nil
}

// JSONObject attempts to de-serailize the contained structure as a JSON Object (map)
// Will fail if the type is array, string, bool, number etc.
func (h Byteable) JSONObject() JSONObject {
	jo, _ := h.JSONObjectOk()
	return jo
}

// Scan implements sql.Scanner
func (h *Byteable) Scan(src interface{}) error {
	switch src := src.(type) {
	case nil:
		nullVal := []byte(nullString)
		*h = nullVal
		return nil
	case []byte:
		return h.UnmarshalJSON(src)
	case string:
		return h.UnmarshalJSON([]byte(src))
	default:
		return i18n.NewError(context.Background(), i18n.MsgScanFailed, src, h)
	}
}<|MERGE_RESOLUTION|>--- conflicted
+++ resolved
@@ -21,16 +21,12 @@
 	"crypto/sha256"
 	"encoding/json"
 
-<<<<<<< HEAD
-	"github.com/hyperledger/firefly/internal/log"
-=======
 	"github.com/hyperledger/firefly/internal/i18n"
 	"github.com/hyperledger/firefly/internal/log"
 )
 
 const (
 	nullString = "null"
->>>>>>> f435cbf7
 )
 
 // Byteable uses raw encode/decode to preserve field order, and can handle any types of field.
