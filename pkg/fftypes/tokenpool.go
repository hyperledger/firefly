// Copyright © 2021 Kaleido, Inc.
//
// SPDX-License-Identifier: Apache-2.0
//
// Licensed under the Apache License, Version 2.0 (the "License");
// you may not use this file except in compliance with the License.
// You may obtain a copy of the License at
//
//     http://www.apache.org/licenses/LICENSE-2.0
//
// Unless required by applicable law or agreed to in writing, software
// distributed under the License is distributed on an "AS IS" BASIS,
// WITHOUT WARRANTIES OR CONDITIONS OF ANY KIND, either express or implied.
// See the License for the specific language governing permissions and
// limitations under the License.

package fftypes

type TokenType = LowerCasedType

const (
	TokenTypeFungible    TokenType = "fungible"
	TokenTypeNonFungible TokenType = "nonfungible"
)

type TokenPool struct {
<<<<<<< HEAD
	ID         *UUID          `json:"id,omitempty"`
	Type       TokenType      `json:"type"`
	Namespace  string         `json:"namespace,omitempty"`
	Name       string         `json:"name,omitempty"`
	ProtocolID string         `json:"protocolID,omitempty"`
	Author     string         `json:"author,omitempty"`
	TX         TransactionRef `json:"tx,omitempty"`
=======
	ID         *UUID     `json:"id,omitempty"`
	Type       TokenType `json:"type"`
	Namespace  string    `json:"namespace,omitempty"`
	Name       string    `json:"name,omitempty"`
	ProtocolID string    `json:"protocolId,omitempty"`
	Author     string    `json:"author,omitempty"`
>>>>>>> 29a49077
}<|MERGE_RESOLUTION|>--- conflicted
+++ resolved
@@ -24,20 +24,11 @@
 )
 
 type TokenPool struct {
-<<<<<<< HEAD
 	ID         *UUID          `json:"id,omitempty"`
 	Type       TokenType      `json:"type"`
 	Namespace  string         `json:"namespace,omitempty"`
 	Name       string         `json:"name,omitempty"`
-	ProtocolID string         `json:"protocolID,omitempty"`
+	ProtocolID string         `json:"protocolId,omitempty"`
 	Author     string         `json:"author,omitempty"`
 	TX         TransactionRef `json:"tx,omitempty"`
-=======
-	ID         *UUID     `json:"id,omitempty"`
-	Type       TokenType `json:"type"`
-	Namespace  string    `json:"namespace,omitempty"`
-	Name       string    `json:"name,omitempty"`
-	ProtocolID string    `json:"protocolId,omitempty"`
-	Author     string    `json:"author,omitempty"`
->>>>>>> 29a49077
 }