// Copyright © 2022 Kaleido, Inc.
//
// SPDX-License-Identifier: Apache-2.0
//
// Licensed under the Apache License, Version 2.0 (the "License");
// you may not use this file except in compliance with the License.
// You may obtain a copy of the License at
//
//     http://www.apache.org/licenses/LICENSE-2.0
//
// Unless required by applicable law or agreed to in writing, software
// distributed under the License is distributed on an "AS IS" BASIS,
// WITHOUT WARRANTIES OR CONDITIONS OF ANY KIND, either express or implied.
// See the License for the specific language governing permissions and
// limitations under the License.

package database

import (
	"context"

	"github.com/hyperledger/firefly/internal/config"
	"github.com/hyperledger/firefly/internal/i18n"
	"github.com/hyperledger/firefly/pkg/fftypes"
)

var (
	// HashMismatch sentinel error
	HashMismatch = i18n.NewError(context.Background(), i18n.MsgHashMismatch)
	// IDMismatch sentinel error
	IDMismatch = i18n.NewError(context.Background(), i18n.MsgIDMismatch)
	// DeleteRecordNotFound sentinel error
	DeleteRecordNotFound = i18n.NewError(context.Background(), i18n.Msg404NotFound)
)

type UpsertOptimization int

const (
	UpsertOptimizationSkip UpsertOptimization = iota
	UpsertOptimizationNew
	UpsertOptimizationExisting
)

// Plugin is the interface implemented by each plugin
type Plugin interface {
	PersistenceInterface // Split out to aid pluggability the next level down (SQL provider etc.)

	// InitPrefix initializes the set of configuration options that are valid, with defaults. Called on all plugins.
	InitPrefix(prefix config.Prefix)

	// Init initializes the plugin, with configuration
	// Returns the supported featureset of the interface
	Init(ctx context.Context, prefix config.Prefix, callbacks Callbacks) error

	// Capabilities returns capabilities - not called until after Init
	Capabilities() *Capabilities
}

type iNamespaceCollection interface {
	// UpsertNamespace - Upsert a namespace
	// Throws IDMismatch error if updating and ids don't match
	UpsertNamespace(ctx context.Context, data *fftypes.Namespace, allowExisting bool) (err error)

	// DeleteNamespace - Delete namespace
	DeleteNamespace(ctx context.Context, id *fftypes.UUID) (err error)

	// GetNamespace - Get an namespace by name
	GetNamespace(ctx context.Context, name string) (offset *fftypes.Namespace, err error)

	// GetNamespaces - Get namespaces
	GetNamespaces(ctx context.Context, filter Filter) (offset []*fftypes.Namespace, res *FilterResult, err error)
}

type iMessageCollection interface {
	// UpsertMessage - Upsert a message, with all the embedded data references.
	//                 The database layer must ensure that if a record already exists, the hash of that existing record
	//                 must match the hash of the record that is being inserted.
	UpsertMessage(ctx context.Context, message *fftypes.Message, optimization UpsertOptimization) (err error)

	// UpdateMessage - Update message
	UpdateMessage(ctx context.Context, id *fftypes.UUID, update Update) (err error)

	// ReplaceMessage updates the message, and assigns it a new sequence number at the front of the list.
	// A new event is raised for the message, with the new sequence number - as if it was brand new.
	ReplaceMessage(ctx context.Context, message *fftypes.Message) (err error)

	// UpdateMessages - Update messages
	UpdateMessages(ctx context.Context, filter Filter, update Update) (err error)

	// GetMessageByID - Get a message by ID
	GetMessageByID(ctx context.Context, id *fftypes.UUID) (message *fftypes.Message, err error)

	// GetMessages - List messages, reverse sorted (newest first) by Confirmed then Created, with pagination, and simple must filters
	GetMessages(ctx context.Context, filter Filter) (message []*fftypes.Message, res *FilterResult, err error)

	// GetMessagesForData - List messages where there is a data reference to the specified ID
	GetMessagesForData(ctx context.Context, dataID *fftypes.UUID, filter Filter) (message []*fftypes.Message, res *FilterResult, err error)
}

type iDataCollection interface {
	// UpsertData - Upsert a data record. A hint can be supplied to whether the data already exists.
	//              The database layer must ensure that if a record already exists, the hash of that existing record
	//              must match the hash of the record that is being inserted.
	UpsertData(ctx context.Context, data *fftypes.Data, optimization UpsertOptimization) (err error)

	// UpdateData - Update data
	UpdateData(ctx context.Context, id *fftypes.UUID, update Update) (err error)

	// GetDataByID - Get a data record by ID
	GetDataByID(ctx context.Context, id *fftypes.UUID, withValue bool) (message *fftypes.Data, err error)

	// GetData - Get data
	GetData(ctx context.Context, filter Filter) (message []*fftypes.Data, res *FilterResult, err error)

	// GetDataRefs - Get data references only (no data)
	GetDataRefs(ctx context.Context, filter Filter) (message fftypes.DataRefs, res *FilterResult, err error)
}

type iBatchCollection interface {
	// UpsertBatch - Upsert a batch - the hash cannot change
	UpsertBatch(ctx context.Context, data *fftypes.Batch) (err error)

	// UpdateBatch - Update data
	UpdateBatch(ctx context.Context, id *fftypes.UUID, update Update) (err error)

	// GetBatchByID - Get a batch by ID
	GetBatchByID(ctx context.Context, id *fftypes.UUID) (message *fftypes.Batch, err error)

	// GetBatches - Get batches
	GetBatches(ctx context.Context, filter Filter) (message []*fftypes.Batch, res *FilterResult, err error)
}

type iTransactionCollection interface {
	// InsertTransaction - Insert a new transaction
	InsertTransaction(ctx context.Context, data *fftypes.Transaction) (err error)

	// UpdateTransaction - Update transaction
	UpdateTransaction(ctx context.Context, id *fftypes.UUID, update Update) (err error)

	// GetTransactionByID - Get a transaction by ID
	GetTransactionByID(ctx context.Context, id *fftypes.UUID) (message *fftypes.Transaction, err error)

	// GetTransactions - Get transactions
	GetTransactions(ctx context.Context, filter Filter) (message []*fftypes.Transaction, res *FilterResult, err error)
}

type iDatatypeCollection interface {
	// UpsertDatatype - Upsert a data definition
	UpsertDatatype(ctx context.Context, datadef *fftypes.Datatype, allowExisting bool) (err error)

	// UpdateDatatype - Update data definition
	UpdateDatatype(ctx context.Context, id *fftypes.UUID, update Update) (err error)

	// GetDatatypeByID - Get a data definition by ID
	GetDatatypeByID(ctx context.Context, id *fftypes.UUID) (datadef *fftypes.Datatype, err error)

	// GetDatatypeByName - Get a data definition by name
	GetDatatypeByName(ctx context.Context, ns, name, version string) (datadef *fftypes.Datatype, err error)

	// GetDatatypes - Get data definitions
	GetDatatypes(ctx context.Context, filter Filter) (datadef []*fftypes.Datatype, res *FilterResult, err error)
}

type iOffsetCollection interface {
	// UpsertOffset - Upsert an offset
	UpsertOffset(ctx context.Context, data *fftypes.Offset, allowExisting bool) (err error)

	// UpdateOffset - Update offset
	UpdateOffset(ctx context.Context, rowID int64, update Update) (err error)

	// GetOffset - Get an offset by name
	GetOffset(ctx context.Context, t fftypes.OffsetType, name string) (offset *fftypes.Offset, err error)

	// GetOffsets - Get offsets
	GetOffsets(ctx context.Context, filter Filter) (offset []*fftypes.Offset, res *FilterResult, err error)

	// DeleteOffset - Delete an offset by name
	DeleteOffset(ctx context.Context, t fftypes.OffsetType, name string) (err error)
}

type iPinCollection interface {
	// UpsertPin - Will insert a pin at the end of the sequence, unless the batch+hash+index sequence already exists
	UpsertPin(ctx context.Context, parked *fftypes.Pin) (err error)

	// GetPins - Get pins
	GetPins(ctx context.Context, filter Filter) (offset []*fftypes.Pin, res *FilterResult, err error)

	// UpdatePins - Updates pins
	UpdatePins(ctx context.Context, filter Filter, update Update) (err error)

	// DeletePin - Delete a pin
	DeletePin(ctx context.Context, sequence int64) (err error)
}

type iOperationCollection interface {
	// InsertOperation - Insert an operation
	InsertOperation(ctx context.Context, operation *fftypes.Operation) (err error)

	// ResolveOperation - Resolve operation upon completion
	ResolveOperation(ctx context.Context, id *fftypes.UUID, status fftypes.OpStatus, errorMsg string, output fftypes.JSONObject) (err error)

	// GetOperationByID - Get an operation by ID
	GetOperationByID(ctx context.Context, id *fftypes.UUID) (operation *fftypes.Operation, err error)

	// GetOperations - Get operation
	GetOperations(ctx context.Context, filter Filter) (operation []*fftypes.Operation, res *FilterResult, err error)
}

type iSubscriptionCollection interface {
	// UpsertSubscription - Upsert a subscription
	UpsertSubscription(ctx context.Context, data *fftypes.Subscription, allowExisting bool) (err error)

	// UpdateSubscription - Update subscription
	// Throws IDMismatch error if updating and ids don't match
	UpdateSubscription(ctx context.Context, ns, name string, update Update) (err error)

	// GetSubscriptionByName - Get an subscription by name
	GetSubscriptionByName(ctx context.Context, ns, name string) (offset *fftypes.Subscription, err error)

	// GetSubscriptionByID - Get an subscription by id
	GetSubscriptionByID(ctx context.Context, id *fftypes.UUID) (offset *fftypes.Subscription, err error)

	// GetSubscriptions - Get subscriptions
	GetSubscriptions(ctx context.Context, filter Filter) (offset []*fftypes.Subscription, res *FilterResult, err error)

	// DeleteSubscriptionByID - Delete a subscription
	DeleteSubscriptionByID(ctx context.Context, id *fftypes.UUID) (err error)
}

type iEventCollection interface {
	// InsertEvent - Insert an event. The order of the sequences added to the database, must match the order that
	//               the rows/objects appear available to the event dispatcher. For a concurrency enabled database
	//               with multi-operation transactions (like PSQL or other enterprise SQL based DB) we need
	//               to hold an exclusive table lock.
	InsertEvent(ctx context.Context, data *fftypes.Event) (err error)

	// UpdateEvent - Update event
	UpdateEvent(ctx context.Context, id *fftypes.UUID, update Update) (err error)

	// GetEventByID - Get a event by ID
	GetEventByID(ctx context.Context, id *fftypes.UUID) (message *fftypes.Event, err error)

	// GetEvents - Get events
	GetEvents(ctx context.Context, filter Filter) (message []*fftypes.Event, res *FilterResult, err error)
}

type iIdentitiesCollection interface {
	// UpsertIdentity - Upsert an identity
	UpsertIdentity(ctx context.Context, data *fftypes.Identity, optimization UpsertOptimization) (err error)

	// UpdateIdentity - Update identity
	UpdateIdentity(ctx context.Context, id *fftypes.UUID, update Update) (err error)

	// GetIdentityByDID - Get a identity by DID
	GetIdentityByDID(ctx context.Context, did string) (org *fftypes.Identity, err error)

	// GetIdentityByName - Get a identity by name
	GetIdentityByName(ctx context.Context, iType fftypes.IdentityType, namespace, name string) (org *fftypes.Identity, err error)

	// GetIdentityByID - Get a identity by ID
	GetIdentityByID(ctx context.Context, id *fftypes.UUID) (org *fftypes.Identity, err error)

	// GetIdentities - Get identities
	GetIdentities(ctx context.Context, filter Filter) (org []*fftypes.Identity, res *FilterResult, err error)
}

type iVerifiersCollection interface {
	// UpsertVerifier - Upsert an verifier
	UpsertVerifier(ctx context.Context, data *fftypes.Verifier, optimization UpsertOptimization) (err error)

	// UpdateVerifier - Update verifier
	UpdateVerifier(ctx context.Context, hash *fftypes.Bytes32, update Update) (err error)

	// GetVerifierByValue - Get a verifier by name
	GetVerifierByValue(ctx context.Context, vType fftypes.VerifierType, namespace, value string) (org *fftypes.Verifier, err error)

	// GetVerifierByHash - Get a verifier by its hash
	GetVerifierByHash(ctx context.Context, hash *fftypes.Bytes32) (org *fftypes.Verifier, err error)

	// GetVerifiers - Get verifiers
	GetVerifiers(ctx context.Context, filter Filter) (org []*fftypes.Verifier, res *FilterResult, err error)
}

type iGroupCollection interface {
	// UpsertGroup - Upsert a group, with a hint to whether to optmize for existing or new
	UpsertGroup(ctx context.Context, data *fftypes.Group, optimization UpsertOptimization) (err error)

	// UpdateGroup - Update group
	UpdateGroup(ctx context.Context, hash *fftypes.Bytes32, update Update) (err error)

	// GetGroupByHash - Get a group by ID
	GetGroupByHash(ctx context.Context, hash *fftypes.Bytes32) (node *fftypes.Group, err error)

	// GetGroups - Get groups
	GetGroups(ctx context.Context, filter Filter) (node []*fftypes.Group, res *FilterResult, err error)
}

type iNonceCollection interface {
	// UpsertNonceNext - Upsert a context, assigning zero if not found, or the next nonce if it is
	UpsertNonceNext(ctx context.Context, context *fftypes.Nonce) (err error)

	// GetNonce - Get a context by hash
	GetNonce(ctx context.Context, hash *fftypes.Bytes32) (message *fftypes.Nonce, err error)

	// GetNonces - Get contexts
	GetNonces(ctx context.Context, filter Filter) (node []*fftypes.Nonce, res *FilterResult, err error)

	// DeleteNonce - Delete context by hash
	DeleteNonce(ctx context.Context, hash *fftypes.Bytes32) (err error)
}

type iNextPinCollection interface {
	// InsertNextPin - insert a nextpin
	InsertNextPin(ctx context.Context, nextpin *fftypes.NextPin) (err error)

	// GetNextPinByContextAndIdentity - lookup nextpin by context+identity
	GetNextPinByContextAndIdentity(ctx context.Context, context *fftypes.Bytes32, identity string) (message *fftypes.NextPin, err error)

	// GetNextPinByHash - lookup nextpin by its hash
	GetNextPinByHash(ctx context.Context, hash *fftypes.Bytes32) (message *fftypes.NextPin, err error)

	// GetNextPins - get nextpins
	GetNextPins(ctx context.Context, filter Filter) (message []*fftypes.NextPin, res *FilterResult, err error)

	// UpdateNextPin - update a next hash using its local database ID
	UpdateNextPin(ctx context.Context, sequence int64, update Update) (err error)

	// DeleteNextPin - delete a next hash, using its local database ID
	DeleteNextPin(ctx context.Context, sequence int64) (err error)
}

type iBlobCollection interface {
	// InsertBlob - insert a blob
	InsertBlob(ctx context.Context, blob *fftypes.Blob) (err error)

	// GetBlobMatchingHash - lookup first blob batching a hash
	GetBlobMatchingHash(ctx context.Context, hash *fftypes.Bytes32) (message *fftypes.Blob, err error)

	// GetBlobs - get blobs
	GetBlobs(ctx context.Context, filter Filter) (message []*fftypes.Blob, res *FilterResult, err error)

	// DeleteBlob - delete a blob, using its local database ID
	DeleteBlob(ctx context.Context, sequence int64) (err error)
}

type iConfigRecordCollection interface {
	// UpsertConfigRecord - Upsert a config record
	// Throws IDMismatch error if updating and ids don't match
	UpsertConfigRecord(ctx context.Context, data *fftypes.ConfigRecord, allowExisting bool) (err error)

	// GetConfigRecord - Get a config record by key
	GetConfigRecord(ctx context.Context, key string) (offset *fftypes.ConfigRecord, err error)

	// GetConfigRecords - Get config records
	GetConfigRecords(ctx context.Context, filter Filter) (offset []*fftypes.ConfigRecord, res *FilterResult, err error)

	// DeleteConfigRecord - Delete config record
	DeleteConfigRecord(ctx context.Context, key string) (err error)
}

type iTokenPoolCollection interface {
	// UpsertTokenPool - Upsert a token pool
	UpsertTokenPool(ctx context.Context, pool *fftypes.TokenPool) error

	// GetTokenPool - Get a token pool by name
	GetTokenPool(ctx context.Context, ns, name string) (*fftypes.TokenPool, error)

	// GetTokenPoolByID - Get a token pool by pool ID
	GetTokenPoolByID(ctx context.Context, id *fftypes.UUID) (*fftypes.TokenPool, error)

	// GetTokenPoolByID - Get a token pool by protocol ID
	GetTokenPoolByProtocolID(ctx context.Context, connector, protocolID string) (*fftypes.TokenPool, error)

	// GetTokenPools - Get token pools
	GetTokenPools(ctx context.Context, filter Filter) ([]*fftypes.TokenPool, *FilterResult, error)
}

type iTokenBalanceCollection interface {
	// UpdateTokenBalances - Move some token balance from one account to another
	UpdateTokenBalances(ctx context.Context, transfer *fftypes.TokenTransfer) error

	// GetTokenBalance - Get a token balance by pool and account identity
	GetTokenBalance(ctx context.Context, poolID *fftypes.UUID, tokenIndex, identity string) (*fftypes.TokenBalance, error)

	// GetTokenBalances - Get token balances
	GetTokenBalances(ctx context.Context, filter Filter) ([]*fftypes.TokenBalance, *FilterResult, error)

	// GetTokenAccounts - Get token accounts (all distinct addresses that have a balance)
	GetTokenAccounts(ctx context.Context, filter Filter) ([]*fftypes.TokenAccount, *FilterResult, error)

	// GetTokenAccountPools - Get the list of pools referenced by a given account
	GetTokenAccountPools(ctx context.Context, key string, filter Filter) ([]*fftypes.TokenAccountPool, *FilterResult, error)
}

type iTokenTransferCollection interface {
	// UpsertTokenTransfer - Upsert a token transfer
	UpsertTokenTransfer(ctx context.Context, transfer *fftypes.TokenTransfer) error

	// GetTokenTransfer - Get a token transfer by ID
	GetTokenTransfer(ctx context.Context, localID *fftypes.UUID) (*fftypes.TokenTransfer, error)

	// GetTokenTransferByProtocolID - Get a token transfer by protocol ID
	GetTokenTransferByProtocolID(ctx context.Context, connector, protocolID string) (*fftypes.TokenTransfer, error)

	// GetTokenTransfers - Get token transfers
	GetTokenTransfers(ctx context.Context, filter Filter) ([]*fftypes.TokenTransfer, *FilterResult, error)
}

type iTokenApprovalCollection interface {
	// UpsertTokenApproval - Upsert a token approval
	UpsertTokenApproval(ctx context.Context, approval *fftypes.TokenApproval) error

	// GetTokenApproval - Get a token approval by ID
	GetTokenApproval(ctx context.Context, localID *fftypes.UUID) (*fftypes.TokenApproval, error)

	// GetTokenTransferByProtocolID - Get a token transfer by protocol ID
	GetTokenApprovalByProtocolID(ctx context.Context, connector, protocolID string) (*fftypes.TokenApproval, error)

	// GetTokenApprovals - Get token approvals
	GetTokenApprovals(ctx context.Context, filter Filter) ([]*fftypes.TokenApproval, *FilterResult, error)
}

type iFFICollection interface {
	UpsertFFI(ctx context.Context, cd *fftypes.FFI) error
	GetFFIs(ctx context.Context, ns string, filter Filter) ([]*fftypes.FFI, *FilterResult, error)
	GetFFIByID(ctx context.Context, id *fftypes.UUID) (*fftypes.FFI, error)
	GetFFI(ctx context.Context, ns, name, version string) (*fftypes.FFI, error)
}

type iFFIMethodCollection interface {
	UpsertFFIMethod(ctx context.Context, method *fftypes.FFIMethod) error
	GetFFIMethod(ctx context.Context, ns string, interfaceID *fftypes.UUID, pathName string) (*fftypes.FFIMethod, error)
	GetFFIMethods(ctx context.Context, filter Filter) (methods []*fftypes.FFIMethod, res *FilterResult, err error)
}

type iFFIEventCollection interface {
	UpsertFFIEvent(ctx context.Context, method *fftypes.FFIEvent) error
	GetFFIEvent(ctx context.Context, ns string, interfaceID *fftypes.UUID, pathName string) (*fftypes.FFIEvent, error)
	GetFFIEventByID(ctx context.Context, id *fftypes.UUID) (*fftypes.FFIEvent, error)
	GetFFIEvents(ctx context.Context, filter Filter) (events []*fftypes.FFIEvent, res *FilterResult, err error)
}

type iContractAPICollection interface {
	UpsertContractAPI(ctx context.Context, cd *fftypes.ContractAPI) error
	GetContractAPIs(ctx context.Context, ns string, filter AndFilter) ([]*fftypes.ContractAPI, *FilterResult, error)
	GetContractAPIByID(ctx context.Context, id *fftypes.UUID) (*fftypes.ContractAPI, error)
	GetContractAPIByName(ctx context.Context, ns, name string) (*fftypes.ContractAPI, error)
}

type iContractListenerCollection interface {
	// UpsertContractListener - upsert a subscription to an external smart contract
	UpsertContractListener(ctx context.Context, sub *fftypes.ContractListener) (err error)

	// GetContractListener - get smart contract subscription by name
	GetContractListener(ctx context.Context, ns, name string) (sub *fftypes.ContractListener, err error)

	// GetContractListenerByID - get smart contract subscription by ID
	GetContractListenerByID(ctx context.Context, id *fftypes.UUID) (sub *fftypes.ContractListener, err error)

	// GetContractListenerByProtocolID - get smart contract subscription by protocol ID
	GetContractListenerByProtocolID(ctx context.Context, id string) (sub *fftypes.ContractListener, err error)

	// GetContractListeners - get smart contract subscriptions
	GetContractListeners(ctx context.Context, filter Filter) ([]*fftypes.ContractListener, *FilterResult, error)

	// DeleteContractListener - delete a subscription to an external smart contract
	DeleteContractListenerByID(ctx context.Context, id *fftypes.UUID) (err error)
}

type iBlockchainEventCollection interface {
	// InsertBlockchainEvent - insert an event from an external smart contract
	InsertBlockchainEvent(ctx context.Context, event *fftypes.BlockchainEvent) (err error)

	// GetBlockchainEventByID - get smart contract event by ID
	GetBlockchainEventByID(ctx context.Context, id *fftypes.UUID) (*fftypes.BlockchainEvent, error)

	// GetBlockchainEvents - get smart contract events
	GetBlockchainEvents(ctx context.Context, filter Filter) ([]*fftypes.BlockchainEvent, *FilterResult, error)
}

// PersistenceInterface are the operations that must be implemented by a database interface plugin.
type iChartCollection interface {
	// GetChartHistogram - Get charting data for a histogram
	GetChartHistogram(ctx context.Context, ns string, intervals []fftypes.ChartHistogramInterval, collection CollectionName) ([]*fftypes.ChartHistogram, error)
}

// PeristenceInterface are the operations that must be implemented by a database interfavce plugin.
// The database mechanism of Firefly is designed to provide the balance between being able
// to query the data a member of the network has transferred/received via Firefly efficiently,
// while not trying to become the core database of the application (where full deeply nested
// rich query is needed).
//
// This means that we treat business data as opaque within the storage, only verifying it against
// a data definition within the Firefly core runtime itself.
// The data types, indexes and relationships are designed to be simple, and map closely to the
// REST semantics of the Firefly API itself.
//
// As a result, the database interface could be implemented efficiently by most database technologies.
// Including both Relational/SQL and Document/NoSQL database technologies.
//
// As such we suggest the factors in choosing your database should be non-functional, such as:
// - Which provides you with the HA/DR capabilities you require
// - Which is most familiar within your existing devops pipeline for the application
// - Whether you can consolidate the HA/DR and server infrastructure for your app DB with the Firefly DB
//
// Each database does need an update to the core codebase, to provide a plugin that implements this
// interface.
// For SQL databases the process of adding a new database is simplified via the common SQL layer.
// For NoSQL databases, the code should be straight forward to map the collections, indexes, and operations.
//
type PersistenceInterface interface {
	fftypes.Named

	// RunAsGroup instructs the database plugin that all database operations performed within the context
	// function can be grouped into a single transaction (if supported).
	// Requirements:
	// - Firefly must not depend on this to guarantee ACID properties (it is only a suggestion/optimization)
	// - The database implementation must support nested RunAsGroup calls (ie by reusing a transaction if one exists)
	// - The caller is responsible for passing the supplied context to all database operations within the callback function
	RunAsGroup(ctx context.Context, fn func(ctx context.Context) error) error

	iNamespaceCollection
	iMessageCollection
	iDataCollection
	iBatchCollection
	iTransactionCollection
	iDatatypeCollection
	iOffsetCollection
	iPinCollection
	iOperationCollection
	iSubscriptionCollection
	iEventCollection
	iIdentitiesCollection
	iVerifiersCollection
	iGroupCollection
	iNonceCollection
	iNextPinCollection
	iBlobCollection
	iConfigRecordCollection
	iTokenPoolCollection
	iTokenBalanceCollection
	iTokenTransferCollection
	iTokenApprovalCollection
	iFFICollection
	iFFIMethodCollection
	iFFIEventCollection
	iContractAPICollection
	iContractListenerCollection
	iBlockchainEventCollection
	iChartCollection
}

// CollectionName represents all collections
type CollectionName string

// OrderedUUIDCollectionNS collections have a strong order that includes a sequence integer
// that uniquely identifies the entry in a sequence. The sequence is LOCAL to this
// FireFly node. We try to minimize adding new collections of this type, as they have
// implementation complexity in some databases (such as NoSQL databases)
type OrderedUUIDCollectionNS CollectionName

const (
	CollectionMessages         OrderedUUIDCollectionNS = "messages"
	CollectionEvents           OrderedUUIDCollectionNS = "events"
	CollectionBlockchainEvents OrderedUUIDCollectionNS = "contractevents"
)

// OrderedCollection is a collection that is ordered, and that sequence is the only key
type OrderedCollection CollectionName

const (
	CollectionPins OrderedCollection = "pins"
)

// UUIDCollectionNS is the most common type of collection - each entry has a UUID that
// is globally unique, and used externally by apps to address entries in the collection.
// Objects in these collections are all namespaced,.
type UUIDCollectionNS CollectionName

const (
<<<<<<< HEAD
	CollectionBatches           UUIDCollectionNS = "batches"
	CollectionData              UUIDCollectionNS = "data"
	CollectionDataTypes         UUIDCollectionNS = "datatypes"
	CollectionOperations        UUIDCollectionNS = "operations"
	CollectionSubscriptions     UUIDCollectionNS = "subscriptions"
	CollectionTransactions      UUIDCollectionNS = "transactions"
	CollectionTokenPools        UUIDCollectionNS = "tokenpools"
	CollectionFFIs              UUIDCollectionNS = "ffi"
	CollectionFFIMethods        UUIDCollectionNS = "ffimethods"
	CollectionFFIEvents         UUIDCollectionNS = "ffievents"
	CollectionContractAPIs      UUIDCollectionNS = "contractapis"
	CollectionContractListeners UUIDCollectionNS = "contractsubscriptions"
=======
	CollectionBatches               UUIDCollectionNS = "batches"
	CollectionData                  UUIDCollectionNS = "data"
	CollectionDataTypes             UUIDCollectionNS = "datatypes"
	CollectionOperations            UUIDCollectionNS = "operations"
	CollectionSubscriptions         UUIDCollectionNS = "subscriptions"
	CollectionTransactions          UUIDCollectionNS = "transactions"
	CollectionTokenPools            UUIDCollectionNS = "tokenpools"
	CollectionFFIs                  UUIDCollectionNS = "ffi"
	CollectionFFIMethods            UUIDCollectionNS = "ffimethods"
	CollectionFFIEvents             UUIDCollectionNS = "ffievents"
	CollectionContractAPIs          UUIDCollectionNS = "contractapis"
	CollectionContractSubscriptions UUIDCollectionNS = "contractsubscriptions"
	CollectionIdentities            UUIDCollectionNS = "identities"
>>>>>>> 25d58004
)

// HashCollectionNS is a collection where the primary key is a hash, such that it can
// by identified by any member of the network at any time, without it first having
// been broadcast.
type HashCollectionNS CollectionName

const (
	CollectionGroups    HashCollectionNS = "groups"
	CollectionVerifiers HashCollectionNS = "verifiers"
)

// UUIDCollection is like UUIDCollectionNS, but for objects that do not reside within a namespace
type UUIDCollection CollectionName

const (
	CollectionNamespaces     UUIDCollection = "namespaces"
	CollectionTokenTransfers UUIDCollection = "tokentransfers"
	CollectionTokenApprovals UUIDCollection = "tokenapprovals"
)

// OtherCollection are odd balls, that don't fit any of the categories above.
// These collections do not support change events, and generally their
// creation is coordinated with creation of another object that does support change events.
// Mainly they are entries that require lookup by compound IDs.
type OtherCollection CollectionName

const (
	CollectionConfigrecords OtherCollection = "configrecords"
	CollectionBlobs         OtherCollection = "blobs"
	CollectionNextpins      OtherCollection = "nextpins"
	CollectionNonces        OtherCollection = "nonces"
	CollectionOffsets       OtherCollection = "offsets"
	CollectionTokenBalances OtherCollection = "tokenbalances"
)

// Callbacks are the methods for passing data from plugin to core
//
// If Capabilities returns ClusterEvents=true then these should be broadcast to every instance within
// a cluster that is connected to the database.
//
// If Capabilities returns ClusterEvents=false then these events can be simply coupled in-process to
// update activities.
//
// The system does not rely on these events exclusively for data/transaction integrity, but if an event is
// missed/delayed it might result in slower processing.
// For example, the batch interface will initiate a batch as soon as an event is triggered, but it will use
// a subsequent database query as the source of truth of the latest set/order of data, and it will periodically
// check for new messages even if it does not receive any events.
//
// Events are emitted locally to the individual FireFly core process. However, a WebSocket interface is
// available for remote listening to these events. That allows the UI to listen to the events, as well as
// providing a building block for a cluster of FireFly servers to directly propgate events to each other.
//
type Callbacks interface {
	// OrderedUUIDCollectionNSEvent emits the sequence on insert, but it will be -1 on update
	OrderedUUIDCollectionNSEvent(resType OrderedUUIDCollectionNS, eventType fftypes.ChangeEventType, ns string, id *fftypes.UUID, sequence int64)
	OrderedCollectionEvent(resType OrderedCollection, eventType fftypes.ChangeEventType, sequence int64)
	UUIDCollectionNSEvent(resType UUIDCollectionNS, eventType fftypes.ChangeEventType, ns string, id *fftypes.UUID)
	UUIDCollectionEvent(resType UUIDCollection, eventType fftypes.ChangeEventType, id *fftypes.UUID)
	HashCollectionNSEvent(resType HashCollectionNS, eventType fftypes.ChangeEventType, ns string, hash *fftypes.Bytes32)
}

// Capabilities defines the capabilities a plugin can report as implementing or not
type Capabilities struct {
	ClusterEvents bool
}

// NamespaceQueryFactory filter fields for namespaces
var NamespaceQueryFactory = &queryFields{
	"id":          &UUIDField{},
	"message":     &UUIDField{},
	"type":        &StringField{},
	"name":        &StringField{},
	"description": &StringField{},
	"created":     &TimeField{},
	"confirmed":   &TimeField{},
}

// MessageQueryFactory filter fields for messages
var MessageQueryFactory = &queryFields{
	"id":        &UUIDField{},
	"cid":       &UUIDField{},
	"namespace": &StringField{},
	"type":      &StringField{},
	"author":    &StringField{},
	"key":       &StringField{},
	"topics":    &FFStringArrayField{},
	"tag":       &StringField{},
	"group":     &Bytes32Field{},
	"created":   &TimeField{},
	"hash":      &Bytes32Field{},
	"pins":      &FFStringArrayField{},
	"state":     &StringField{},
	"confirmed": &TimeField{},
	"sequence":  &Int64Field{},
	"txtype":    &StringField{},
	"batch":     &UUIDField{},
}

// BatchQueryFactory filter fields for batches
var BatchQueryFactory = &queryFields{
	"id":         &UUIDField{},
	"namespace":  &StringField{},
	"type":       &StringField{},
	"author":     &StringField{},
	"key":        &StringField{},
	"group":      &Bytes32Field{},
	"hash":       &Bytes32Field{},
	"payloadref": &StringField{},
	"created":    &TimeField{},
	"confirmed":  &TimeField{},
	"tx.type":    &StringField{},
	"tx.id":      &UUIDField{},
	"node":       &UUIDField{},
}

// TransactionQueryFactory filter fields for transactions
var TransactionQueryFactory = &queryFields{
	"id":            &UUIDField{},
	"type":          &StringField{},
	"created":       &TimeField{},
	"namespace":     &StringField{},
	"blockchainids": &FFStringArrayField{},
}

// DataQueryFactory filter fields for data
var DataQueryFactory = &queryFields{
	"id":               &UUIDField{},
	"namespace":        &StringField{},
	"validator":        &StringField{},
	"datatype.name":    &StringField{},
	"datatype.version": &StringField{},
	"hash":             &Bytes32Field{},
	"blob.hash":        &Bytes32Field{},
	"blob.public":      &StringField{},
	"blob.name":        &StringField{},
	"blob.size":        &Int64Field{},
	"created":          &TimeField{},
	"value":            &JSONField{},
}

// DatatypeQueryFactory filter fields for data definitions
var DatatypeQueryFactory = &queryFields{
	"id":        &UUIDField{},
	"message":   &UUIDField{},
	"namespace": &StringField{},
	"validator": &StringField{},
	"name":      &StringField{},
	"version":   &StringField{},
	"created":   &TimeField{},
}

// OffsetQueryFactory filter fields for data offsets
var OffsetQueryFactory = &queryFields{
	"name":    &StringField{},
	"type":    &StringField{},
	"current": &Int64Field{},
}

// OperationQueryFactory filter fields for data operations
var OperationQueryFactory = &queryFields{
	"id":        &UUIDField{},
	"tx":        &UUIDField{},
	"type":      &StringField{},
	"namespace": &StringField{},
	"status":    &StringField{},
	"error":     &StringField{},
	"plugin":    &StringField{},
	"input":     &JSONField{},
	"output":    &JSONField{},
	"created":   &TimeField{},
	"updated":   &TimeField{},
}

// SubscriptionQueryFactory filter fields for data subscriptions
var SubscriptionQueryFactory = &queryFields{
	"id":            &UUIDField{},
	"namespace":     &StringField{},
	"name":          &StringField{},
	"transport":     &StringField{},
	"events":        &StringField{},
	"filter.topics": &StringField{},
	"filter.tag":    &StringField{},
	"filter.group":  &StringField{},
	"options":       &StringField{},
	"created":       &TimeField{},
}

// EventQueryFactory filter fields for data events
var EventQueryFactory = &queryFields{
	"id":         &UUIDField{},
	"type":       &StringField{},
	"namespace":  &StringField{},
	"reference":  &UUIDField{},
	"correlator": &UUIDField{},
	"tx":         &UUIDField{},
	"sequence":   &Int64Field{},
	"created":    &TimeField{},
}

// PinQueryFactory filter fields for parked contexts
var PinQueryFactory = &queryFields{
	"sequence":   &Int64Field{},
	"masked":     &BoolField{},
	"hash":       &Bytes32Field{},
	"batch":      &UUIDField{},
	"index":      &Int64Field{},
	"dispatched": &BoolField{},
	"created":    &TimeField{},
}

// IdentityQueryFactory filter fields for identities
var IdentityQueryFactory = &queryFields{
	"id":                    &UUIDField{},
	"did":                   &StringField{},
	"parent":                &UUIDField{},
	"messages.claim":        &UUIDField{},
	"messages.verification": &UUIDField{},
	"messages.update":       &UUIDField{},
	"type":                  &StringField{},
	"namespace":             &StringField{},
	"name":                  &StringField{},
	"description":           &StringField{},
	"profile":               &JSONField{},
	"created":               &TimeField{},
	"updated":               &TimeField{},
}

// VerifierQueryFactory filter fields for identities
var VerifierQueryFactory = &queryFields{
	"hash":      &Bytes32Field{},
	"identity":  &UUIDField{},
	"type":      &StringField{},
	"namespace": &StringField{},
	"value":     &StringField{},
	"created":   &TimeField{},
}

// GroupQueryFactory filter fields for nodes
var GroupQueryFactory = &queryFields{
	"hash":        &Bytes32Field{},
	"message":     &UUIDField{},
	"namespace":   &StringField{},
	"description": &StringField{},
	"ledger":      &UUIDField{},
	"created":     &TimeField{},
}

// NonceQueryFactory filter fields for nodes
var NonceQueryFactory = &queryFields{
	"context": &StringField{},
	"nonce":   &Int64Field{},
	"group":   &Bytes32Field{},
	"topic":   &StringField{},
}

// NextPinQueryFactory filter fields for nodes
var NextPinQueryFactory = &queryFields{
	"context":  &Bytes32Field{},
	"identity": &StringField{},
	"hash":     &Bytes32Field{},
	"nonce":    &Int64Field{},
}

// ConfigRecordQueryFactory filter fields for config records
var ConfigRecordQueryFactory = &queryFields{
	"key":   &StringField{},
	"value": &StringField{},
}

// BlobQueryFactory filter fields for config records
var BlobQueryFactory = &queryFields{
	"hash":       &Bytes32Field{},
	"size":       &Int64Field{},
	"payloadref": &StringField{},
	"created":    &TimeField{},
}

// TokenPoolQueryFactory filter fields for token pools
var TokenPoolQueryFactory = &queryFields{
	"id":         &UUIDField{},
	"type":       &StringField{},
	"namespace":  &StringField{},
	"name":       &StringField{},
	"standard":   &StringField{},
	"protocolid": &StringField{},
	"symbol":     &StringField{},
	"message":    &UUIDField{},
	"state":      &StringField{},
	"created":    &TimeField{},
	"connector":  &StringField{},
	"tx.type":    &StringField{},
	"tx.id":      &UUIDField{},
}

// TokenBalanceQueryFactory filter fields for token balances
var TokenBalanceQueryFactory = &queryFields{
	"pool":       &UUIDField{},
	"tokenindex": &StringField{},
	"uri":        &StringField{},
	"connector":  &StringField{},
	"namespace":  &StringField{},
	"key":        &StringField{},
	"balance":    &Int64Field{},
	"updated":    &TimeField{},
}

// TokenAccountQueryFactory filter fields for token accounts
var TokenAccountQueryFactory = &queryFields{
	"key":       &StringField{},
	"namespace": &StringField{},
	"updated":   &TimeField{},
}

// TokenAccountPoolQueryFactory filter fields for token account pools
var TokenAccountPoolQueryFactory = &queryFields{
	"pool":      &UUIDField{},
	"namespace": &StringField{},
	"updated":   &TimeField{},
}

// TokenTransferQueryFactory filter fields for token transfers
var TokenTransferQueryFactory = &queryFields{
	"localid":         &StringField{},
	"pool":            &UUIDField{},
	"tokenindex":      &StringField{},
	"uri":             &StringField{},
	"connector":       &StringField{},
	"namespace":       &StringField{},
	"key":             &StringField{},
	"from":            &StringField{},
	"to":              &StringField{},
	"amount":          &Int64Field{},
	"protocolid":      &StringField{},
	"message":         &UUIDField{},
	"messagehash":     &Bytes32Field{},
	"created":         &TimeField{},
	"tx.type":         &StringField{},
	"tx.id":           &UUIDField{},
	"blockchainevent": &UUIDField{},
	"type":            &StringField{},
}

var TokenApprovalQueryFacory = &queryFields{
	"localid":         &StringField{},
	"pool":            &UUIDField{},
	"connector":       &StringField{},
	"namespace":       &StringField{},
	"key":             &StringField{},
	"operator":        &StringField{},
	"approved":        &BoolField{},
	"protocolid":      &StringField{},
	"created":         &TimeField{},
	"tx.type":         &StringField{},
	"tx.id":           &UUIDField{},
	"blockchainevent": &UUIDField{},
}

// FFIQueryFactory filter fields for contract definitions
var FFIQueryFactory = &queryFields{
	"id":        &UUIDField{},
	"namespace": &StringField{},
	"name":      &StringField{},
	"version":   &StringField{},
}

// FFIMethodQueryFactory filter fields for contract methods
var FFIMethodQueryFactory = &queryFields{
	"id":          &UUIDField{},
	"namespace":   &StringField{},
	"name":        &StringField{},
	"pathname":    &StringField{},
	"interface":   &UUIDField{},
	"description": &StringField{},
}

// FFIEventQueryFactory filter fields for contract events
var FFIEventQueryFactory = &queryFields{
	"id":          &UUIDField{},
	"namespace":   &StringField{},
	"name":        &StringField{},
	"pathname":    &StringField{},
	"interface":   &UUIDField{},
	"description": &StringField{},
}

// ContractListenerQueryFactory filter fields for contract listeners
var ContractListenerQueryFactory = &queryFields{
	"id":         &UUIDField{},
	"interface":  &UUIDField{},
	"namespace":  &StringField{},
	"protocolid": &StringField{},
	"created":    &TimeField{},
}

// BlockchainEventQueryFactory filter fields for contract events
var BlockchainEventQueryFactory = &queryFields{
	"id":         &UUIDField{},
	"source":     &StringField{},
	"namespace":  &StringField{},
	"name":       &StringField{},
	"protocolid": &StringField{},
	"listener":   &StringField{},
	"tx.type":    &StringField{},
	"tx.id":      &UUIDField{},
	"timestamp":  &TimeField{},
}

// ContractAPIQueryFactory filter fields for Contract APIs
var ContractAPIQueryFactory = &queryFields{
	"id":        &UUIDField{},
	"name":      &StringField{},
	"namespace": &StringField{},
	"interface": &UUIDField{},
}<|MERGE_RESOLUTION|>--- conflicted
+++ resolved
@@ -578,7 +578,6 @@
 type UUIDCollectionNS CollectionName
 
 const (
-<<<<<<< HEAD
 	CollectionBatches           UUIDCollectionNS = "batches"
 	CollectionData              UUIDCollectionNS = "data"
 	CollectionDataTypes         UUIDCollectionNS = "datatypes"
@@ -591,21 +590,7 @@
 	CollectionFFIEvents         UUIDCollectionNS = "ffievents"
 	CollectionContractAPIs      UUIDCollectionNS = "contractapis"
 	CollectionContractListeners UUIDCollectionNS = "contractsubscriptions"
-=======
-	CollectionBatches               UUIDCollectionNS = "batches"
-	CollectionData                  UUIDCollectionNS = "data"
-	CollectionDataTypes             UUIDCollectionNS = "datatypes"
-	CollectionOperations            UUIDCollectionNS = "operations"
-	CollectionSubscriptions         UUIDCollectionNS = "subscriptions"
-	CollectionTransactions          UUIDCollectionNS = "transactions"
-	CollectionTokenPools            UUIDCollectionNS = "tokenpools"
-	CollectionFFIs                  UUIDCollectionNS = "ffi"
-	CollectionFFIMethods            UUIDCollectionNS = "ffimethods"
-	CollectionFFIEvents             UUIDCollectionNS = "ffievents"
-	CollectionContractAPIs          UUIDCollectionNS = "contractapis"
-	CollectionContractSubscriptions UUIDCollectionNS = "contractsubscriptions"
-	CollectionIdentities            UUIDCollectionNS = "identities"
->>>>>>> 25d58004
+	CollectionIdentities        UUIDCollectionNS = "identities"
 )
 
 // HashCollectionNS is a collection where the primary key is a hash, such that it can
