VGO=go
BINARY_NAME=firefly
GOFILES := $(shell find cmd internal pkg -name '*.go' -print)
GOBIN := $(shell $(VGO) env GOPATH)/bin
LINT := $(GOBIN)/golangci-lint
MOCKERY := $(GOBIN)/mockery

# Expect that FireFly compiles with CGO disabled
CGO_ENABLED=0
GOGC=30

.DELETE_ON_ERROR:

all: build test go-mod-tidy
test: deps lint
		$(VGO) test ./internal/... ./pkg/... ./cmd/... -cover -coverprofile=coverage.txt -covermode=atomic -timeout=10s
coverage.html:
		$(VGO) tool cover -html=coverage.txt
coverage: test coverage.html
lint: ${LINT}
		GOGC=20 $(LINT) run -v --timeout 5m
${MOCKERY}:
		$(VGO) install github.com/vektra/mockery/cmd/mockery@latest
${LINT}:
		$(VGO) install github.com/golangci/golangci-lint/cmd/golangci-lint@latest

define makemock
mocks: mocks-$(strip $(1))-$(strip $(2))
mocks-$(strip $(1))-$(strip $(2)): ${MOCKERY}
	${MOCKERY} --case underscore --dir $(1) --name $(2) --outpkg $(3) --output mocks/$(strip $(3))
endef

$(eval $(call makemock, pkg/blockchain,            Plugin,         blockchainmocks))
$(eval $(call makemock, pkg/blockchain,            Callbacks,      blockchainmocks))
$(eval $(call makemock, pkg/database,              Plugin,         databasemocks))
$(eval $(call makemock, pkg/database,              Callbacks,      databasemocks))
$(eval $(call makemock, pkg/publicstorage,         Plugin,         publicstoragemocks))
$(eval $(call makemock, pkg/publicstorage,         Callbacks,      publicstoragemocks))
$(eval $(call makemock, pkg/events,                Plugin,         eventsmocks))
$(eval $(call makemock, pkg/events,                PluginAll,      eventsmocks))
$(eval $(call makemock, pkg/events,                Callbacks,      eventsmocks))
$(eval $(call makemock, pkg/identity,              Plugin,         identitymocks))
$(eval $(call makemock, pkg/identity,              Callbacks,      identitymocks))
$(eval $(call makemock, pkg/dataexchange,          Plugin,         dataexchangemocks))
$(eval $(call makemock, pkg/dataexchange,          Callbacks,      dataexchangemocks))
$(eval $(call makemock, pkg/tokens,                Plugin,         tokenmocks))
$(eval $(call makemock, pkg/tokens,                Callbacks,      tokenmocks))
$(eval $(call makemock, internal/batchpin,         Submitter,      batchpinmocks))
$(eval $(call makemock, internal/sysmessaging,     SystemEvents,   sysmessagingmocks))
$(eval $(call makemock, internal/syncasync,        Bridge,         syncasyncmocks))
$(eval $(call makemock, internal/data,             Manager,        datamocks))
$(eval $(call makemock, internal/batch,            Manager,        batchmocks))
$(eval $(call makemock, internal/broadcast,        Manager,        broadcastmocks))
$(eval $(call makemock, internal/privatemessaging, Manager,        privatemessagingmocks))
$(eval $(call makemock, internal/syshandlers,      SystemHandlers, syshandlersmocks))
$(eval $(call makemock, internal/events,           EventManager,   eventmocks))
$(eval $(call makemock, internal/networkmap,       Manager,        networkmapmocks))
$(eval $(call makemock, internal/assets,           Manager,        assetmocks))
$(eval $(call makemock, internal/wsclient,         WSClient,       wsmocks))
$(eval $(call makemock, internal/orchestrator,     Orchestrator,   orchestratormocks))
$(eval $(call makemock, internal/apiserver,        Server,         apiservermocks))
<<<<<<< HEAD
$(eval $(call makemock, internal/apiserver,        IServer,        apiservermocks))

=======
$(eval $(call makemock, internal/txcommon,         Helper,         txcommonmocks))
>>>>>>> e9b7b74b

firefly-nocgo: ${GOFILES}		
		CGO_ENABLED=0 $(VGO) build -o ${BINARY_NAME}-nocgo -ldflags "-X main.buildDate=`date -u +\"%Y-%m-%dT%H:%M:%SZ\"` -X main.buildVersion=$(BUILD_VERSION)" -tags=prod -tags=prod -v
firefly: ${GOFILES}
		$(VGO) build -o ${BINARY_NAME} -ldflags "-X main.buildDate=`date -u +\"%Y-%m-%dT%H:%M:%SZ\"` -X main.buildVersion=$(BUILD_VERSION)" -tags=prod -tags=prod -v
go-mod-tidy: .ALWAYS
		$(VGO) mod tidy
build: firefly-nocgo firefly
e2e: build
		./test/e2e/run.sh
.ALWAYS: ;
e2e-rebuild: .ALWAYS
		DOWNLOAD_CLI=false BUILD_FIREFLY=false CREATE_STACK=false ./test/e2e/run.sh
clean: 
		$(VGO) clean
		rm -f *.so ${BINARY_NAME}
deps:
		$(VGO) get
swagger:
		$(VGO) test ./internal/apiserver -timeout=10s -tags swagger<|MERGE_RESOLUTION|>--- conflicted
+++ resolved
@@ -59,12 +59,8 @@
 $(eval $(call makemock, internal/wsclient,         WSClient,       wsmocks))
 $(eval $(call makemock, internal/orchestrator,     Orchestrator,   orchestratormocks))
 $(eval $(call makemock, internal/apiserver,        Server,         apiservermocks))
-<<<<<<< HEAD
 $(eval $(call makemock, internal/apiserver,        IServer,        apiservermocks))
-
-=======
 $(eval $(call makemock, internal/txcommon,         Helper,         txcommonmocks))
->>>>>>> e9b7b74b
 
 firefly-nocgo: ${GOFILES}		
 		CGO_ENABLED=0 $(VGO) build -o ${BINARY_NAME}-nocgo -ldflags "-X main.buildDate=`date -u +\"%Y-%m-%dT%H:%M:%SZ\"` -X main.buildVersion=$(BUILD_VERSION)" -tags=prod -tags=prod -v
