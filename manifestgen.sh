#!/bin/bash

# Copyright © 2021 Kaleido, Inc.
#
# SPDX-License-Identifier: Apache-2.0
#
# Licensed under the Apache License, Version 2.0 (the "License");
# you may not use this file except in compliance with the License.
# You may obtain a copy of the License at
#
#     http://www.apache.org/licenses/LICENSE-2.0
#
# Unless required by applicable law or agreed to in writing, software
# distributed under the License is distributed on an "AS IS" BASIS,
# WITHOUT WARRANTIES OR CONDITIONS OF ANY KIND, either express or implied.
# See the License for the specific language governing permissions and
# limitations under the License.

# This script will automatically update the manifest.json file with the
# latest releases of all FireFly microservice dependencies

USE_HEAD=false

# If you pass the string "head" as an argument to this script, it will 
# get the latest build, straight off the main branch. Otherwise it will
# get the most recent release that is not a pre-release.
if [[ $# -eq 1 ]] ; then
    if [[ $1 -eq "head" ]] ; then
        echo 'using head'
        USE_HEAD=true
    fi
fi

rm -f manifest.json

SERVICES=(
    "ethconnect"
    "fabconnect"
    "dataexchange-https"
    "tokens-erc1155"
)
SERVICE_COUNT=${#SERVICES[@]}

echo "{" >> manifest.json

for (( i=0; i<${SERVICE_COUNT}; i++ ))
do
    echo "  \"${SERVICES[$i]}\": {" >> manifest.json
    echo "    \"image\": \"ghcr.io/hyperledger/firefly-${SERVICES[$i]}\"," >> manifest.json

<<<<<<< HEAD
    # Query GitHub API the latest release version
    TAG=$(curl https://api.github.com/repos/hyperledger/firefly-${SERVICES[$i]}/releases/latest -s | jq .tag_name -r)

    # Comment out this line to get the most recent version, including pre-releases
    # TAG=$(curl https://api.github.com/repos/hyperledger/firefly-${SERVICES[$i]}/releases -s | jq .[0].tag_name -r)

=======
    if [ $USE_HEAD = false ] ; then
        # Query GitHub API the latest release version
        TAG=$(curl https://api.github.com/repos/hyperledger/firefly-${SERVICES[$i]}/releases/latest -s | jq .tag_name -r)
    else
        # Otherwise, pull the newest built image straight off the main branch
        TAG="head"
    fi
    
>>>>>>> 911048b2
    # Attempt to pull the image from GitHub Container Repository
    docker pull ghcr.io/hyperledger/firefly-${SERVICES[$i]}:$TAG
    # Get the SHA of the downloaded image
    SHA=$(docker inspect --format='{{index .RepoDigests 0}}' ghcr.io/hyperledger/firefly-${SERVICES[$i]}:$TAG | cut -d ':' -f 2)
    # Get the tag / build number name of this image from its label
    TAG_LABEL=$(docker inspect --format='{{index .Config.Labels "tag"}}' ghcr.io/hyperledger/firefly-${SERVICES[$i]}:$TAG)

    # If the tag / build number wasn't set in the label, use whatever docker tag we fetched
    # This is done for backwards compatability, because not all images have labels yet
    if [ -z "$TAG_LABEL" ]; then
        TAG_LABEL=$TAG
    fi

    echo "    \"tag\": \"$TAG_LABEL\"," >> manifest.json
    echo "    \"sha\": \"$SHA\"" >> manifest.json
    if [[ $(($i + 1)) -eq ${SERVICE_COUNT} ]]
    then
        echo "  }" >> manifest.json
    else
        echo "  }," >> manifest.json
    fi
done

echo "}" >> manifest.json<|MERGE_RESOLUTION|>--- conflicted
+++ resolved
@@ -48,14 +48,6 @@
     echo "  \"${SERVICES[$i]}\": {" >> manifest.json
     echo "    \"image\": \"ghcr.io/hyperledger/firefly-${SERVICES[$i]}\"," >> manifest.json
 
-<<<<<<< HEAD
-    # Query GitHub API the latest release version
-    TAG=$(curl https://api.github.com/repos/hyperledger/firefly-${SERVICES[$i]}/releases/latest -s | jq .tag_name -r)
-
-    # Comment out this line to get the most recent version, including pre-releases
-    # TAG=$(curl https://api.github.com/repos/hyperledger/firefly-${SERVICES[$i]}/releases -s | jq .[0].tag_name -r)
-
-=======
     if [ $USE_HEAD = false ] ; then
         # Query GitHub API the latest release version
         TAG=$(curl https://api.github.com/repos/hyperledger/firefly-${SERVICES[$i]}/releases/latest -s | jq .tag_name -r)
@@ -64,7 +56,6 @@
         TAG="head"
     fi
     
->>>>>>> 911048b2
     # Attempt to pull the image from GitHub Container Repository
     docker pull ghcr.io/hyperledger/firefly-${SERVICES[$i]}:$TAG
     # Get the SHA of the downloaded image
